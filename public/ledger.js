/**
 * Copyright (c) Hathor Labs and its affiliates.
 *
 * This source code is licensed under the MIT license found in the
 * LICENSE file in the root directory of this source tree.
 */

// Need to require this to use ledger libs
// https://github.com/LedgerHQ/ledgerjs/issues/332
require('babel-polyfill');
const Transport = require('@ledgerhq/hw-transport-node-hid').default;
const constants = require('./constants');

const maxLedgerBuffer = 255;
const ledgerCLA = 0xe0;
const ledgerOK = Buffer.from('9000', 'hex');

class Ledger {
  
  static parseLedgerError(e) {
    const errorMap = {
      0x6a86:  "WRONG_P1P2",
      0x6a87:  "SW_WRONG_DATA_LENGTH",
      0x6d00:  "SW_INS_NOT_SUPPORTED",
      0x6e00:  "SW_CLA_NOT_SUPPORTED",
      0xb000:  "SW_WRONG_RESPONSE_LENGTH",
      0xb001:  "SW_DISPLAY_BIP32_PATH_FAIL",
      0xb002:  "SW_DISPLAY_ADDRESS_FAIL",
      0xb003:  "SW_DISPLAY_AMOUNT_FAIL",
      0xb004:  "SW_WRONG_TX_LENGTH",
      0xb005:  "SW_TX_PARSING_FAIL",
      0xb006:  "SW_TX_HASH_FAIL",
      0xb007:  "SW_BAD_STATE",
      0xb008:  "SW_SIGNATURE_FAIL",
      0xb009:  "SW_INVALID_TX",
      0xb00a:  "SW_INVALID_SIGNATURE",
    };
    if (e.name && e.name === 'TransportStatusError') {
      switch (e.statusCode) {
        case 0x6985:
          return {status: e.statusCode, message: 'Request denied by user on Ledger'};
        case 0x6a86:  // WRONG_P1P2
        case 0x6a87:  // SW_WRONG_DATA_LENGTH
        case 0x6d00:  // SW_INS_NOT_SUPPORTED
        case 0x6e00:  // SW_CLA_NOT_SUPPORTED
        case 0xb000:  // SW_WRONG_RESPONSE_LENGTH
        case 0xb001:  // SW_DISPLAY_BIP32_PATH_FAIL
        case 0xb002:  // SW_DISPLAY_ADDRESS_FAIL
        case 0xb003:  // SW_DISPLAY_AMOUNT_FAIL
        case 0xb004:  // SW_WRONG_TX_LENGTH
        case 0xb005:  // SW_TX_PARSING_FAIL
        case 0xb006:  // SW_TX_HASH_FAIL
        case 0xb007:  // SW_BAD_STATE
        case 0xb008:  // SW_SIGNATURE_FAIL
        case 0xb009:  // SW_INVALID_TX
        case 0xb00a:  // SW_INVALID_SIGNATURE
        default:
          console.log("LedgerError: ", errorMap[e.statusCode] || 'UNKNOWN_ERROR');
          return {status: e.statusCode, message: 'Error communicating with Ledger'};
      }
    }
    return e;
  }

  /**
   * Format bip32 path data to transmit to ledger
   *
   * We use the index to form the path m/44'/280'/0'/0/<index>
   * in a format that the ledger can read
   *
   * - 1 byte with the path length
   * - unsigned int 32b (4 bytes) for each level
   * - hardened levels (with a `'`) have a 0x80000000 shift
   * - if index is not passed, use m/44'/280'/0'/0
   *
   * @param {number} index Index level of the path we want
   *
   * @return {Buffer} A buffer with the formatted bip32 path
   */
  static formatPathData(index) {
    const pathArr = [
      44  + 0x80000000, // 44'
      280 + 0x80000000, // 280'
      0   + 0x80000000, // 0'
      0,                // 0
    ];
    if (index !== undefined) {
      pathArr.push(index);
    }
    const buffer = Buffer.alloc(1+(4*pathArr.length));
    buffer[0] = pathArr.length;
    pathArr.forEach((element, index) => {
      buffer.writeUInt32BE(element, 1 + 4 * index);
    });
    return buffer;
  }

  constructor() {
    // Electron main window to send command to renderer process
    this.mainWindow = null;
    // Ledger transport
    this.transport = null;
    // Timeout for ledger connection
    this.timeout = 10000;
    // If hathor app is opened on ledger
    this.hathorAppOpened = false;

    this.subscriptor = Transport.listen({
      next: e => {
        if (e.type === 'add') {
          // We get this event when any app is opened on Ledger (Bitcoin, Ethereum, Hathor, etc). We have
          // the getVersion call next to make sure we're on the Hathor app.
          this.getVersion();
        } else if (e.type === 'remove') {
          // This is called in some situations
          // - Usb disconnected
          // - When user quits an app
          // - When user opens an app
          if (this.hathorAppOpened) {
            // If was opened we schedule a setTimeout
            // to lock the wallet in case it continues closed
            setTimeout(() => {
              if (!this.hathorAppOpened) {
                this.mainWindow.webContents.send("ledger:closed");
              }
            }, 3000);
          }
          this.hathorAppOpened = false;
          // If we don't close it when changing the app we get an error
          // https://github.com/LedgerHQ/ledgerjs/issues/22
          this.transport.device.close();
          this.transport = null;
        }
      },
      error: error => {},
      complete: () => {}
    })

    // Ledger commands
    this.commands = {
      'VERSION': 0x03,
      'ADDRESS': 0x04,
      'PUBLIC_KEY_DATA': 0x05,
      'SEND_TX': 0x06,
      'SIGN_TOKEN': 0x07,
      'SEND_TOKEN': 0x08,
      'VERIFY_TOKEN_SIGNATURE': 0x09,
      'RESET_TOKEN_SIGNATURES': 0x0a,
    }

    // Queue of commands to send to ledger so we don't send them in paralel
    this.sendQueue = [];

    // If can send command to ledger
    this.canSend = true;
  }

  /**
   * Send a command to ledger if there's anything on the send queue.
   */
  checkSendQueue = () => {
    if (this.sendQueue.length > 0) {
      const { transport, command, p1, p2, data, resolve, reject } = this.sendQueue.shift();
      const promise = transport.send(ledgerCLA, command, p1, p2, data);
      promise.then((response) => {
        resolve(response);
      }, (error) => {
        reject(error);
      }).finally(() => {
        this.checkSendQueue();
      });
    } else {
      this.canSend = true;
    }
  }

  /**
   * Send the command to Ledger. If we're still waiting for the response of a previous
   * command, add this to the send queue.
   *
   * @return {Promise} Promise resolved when there's a response from Ledger
   */
  sendToLedgerOrQueue = (transport, command, p1, p2, data) => {
    if (this.canSend) {
      this.canSend = false;
      const promise = transport.send(ledgerCLA, command, p1, p2, data);
      promise.finally(() => {
        this.checkSendQueue();
      });
      return promise;
    } else {
      const promise = new Promise((resolve, reject) => {
        const element = {
          transport,
          command,
          p1,
          p2,
          data,
          resolve,
          reject
        }
        this.sendQueue.push(element);
      });
      return promise;
    }
  }

  /**
   * Get ledger transport in case was already set and create one if is null
   *
   * @return {Promise} Promise resolved when transport is created with the transport as parameter. Promise might be rejected in case of error creating the transport
   */
  getTransport = () => {
    if (this.transport) {
      return Promise.resolve(this.transport);
    }

    const promiseMethod = new Promise((resolve, reject) => {
      const promise = Transport.create(this.timeout, this.timeout);
      promise.then((transport) => {
        this.transport = transport;
        this.methods = [
          "getVersion",
          "getPublicKeyData",
          "checkAddress",
          "sendTx",
          "getSignatures",
          "signToken",
          "sendTokens",
          "verifyTokenSignature",
          "resetTokenSignatures",
        ];
        this.transport.decorateAppAPIMethods(this, this.methods, "HTR");
        resolve(transport);
      }, (e) => {
        reject(Ledger.parseLedgerError(e));
      });
    });
    return promiseMethod;
  }

  /**
   * Check if user is in the Hathor app on ledger
   *
   * @return {Promise} Promise resolved if user is with Hathor app opened on ledger with version as parameter. Might be rejected if user is not with Hathor opened.
   */
  getVersion = async () => {
    let result;
    try {
      const transport = await this.getTransport();
      result = await this.sendToLedgerOrQueue(transport, this.commands.VERSION, 0, 0);
    } catch (e) {
      throw Ledger.parseLedgerError(e);
    }

    if (result.length === 8 && result.slice(0, 3).equals(Buffer.from(constants.ledgerVersionMagicStringBuffer))) {
      this.hathorAppOpened = true;
      return result;
    } else {
      throw new Error('Invalid Hathor app.');
    }
  }

  /**
   * Get public key data that will be used to generate the xpub
   *
   * @return {Promise} Promise resolved with the data as parameter. Might be rejected in case of an error or if the user denies access.
   */
  getPublicKeyData = async () => {
    try {
      const transport = await this.getTransport();
      return await this.sendToLedgerOrQueue(transport, this.commands.PUBLIC_KEY_DATA, 0, 0, Ledger.formatPathData());
    } catch (e) {
      throw Ledger.parseLedgerError(e);
    }
  }

  /**
   * Send address command so ledger can show specific address for user to validate
   *
   * We send the bip32 path of the address
   *
   * @param {number} index Address index to be shown on ledger
   *
   * @return {Promise} Promise resolved when user validates that the address is correct.
   */
  checkAddress = async (index) => {
    try {
      const transport = await this.getTransport();
      const result = await this.sendToLedgerOrQueue(transport, this.commands.ADDRESS, 0, 0, Ledger.formatPathData(index));
      return result;
    } catch (e) {
      throw Ledger.parseLedgerError(e);
    }
  }

  /**
   * Send transaction to ledger
   *
   * Maximum data that can be transferred to ledger is 255 bytes
   *
   * p1 = 0
   * p2 = chunk index (starting at 0)
   * Eg: 3 rounds (data has 612 bytes)
   * p1 p2 data
   * 0  1  255 bytes
   * 0  2  255 bytes
   * 0  3  102 bytes
   *
   * @param {Object} data Data to send to Ledger (change_output_info + sighash_all)
   *
   * @return {Promise} Promise resolved when data is received
   */
  sendTx = async (data) => {
    let offset = 0;
    try {
      const transport = await this.getTransport();
      let i=0;
      while (offset < data.length) {
        const toSend = data.slice(offset, offset + maxLedgerBuffer);
        await this.sendToLedgerOrQueue(transport, this.commands.SEND_TX, 0, i++, toSend);
        offset += maxLedgerBuffer;
      }
    } catch (e) {
      throw Ledger.parseLedgerError(e);
    }
  }

  /**
   * Get signatures
   *
   * We request the signature for each input
   *
   * p1 = 1
   * p2 = 0
   * data = bip32 path of the priv key (21 bytes) [1 + 4*n bytes, with n == path length]
   * ## done, no more signatures needed
   * p1 = 2
   * p2 = 0
   * data = none
   *
   * @param {Object} indexes Index of the key we want the data signed with
   *
   * @return {Promise} Promise resolved when all signatures are received. Promise is resolved with an array with the signatures.
   */
  getSignatures = async (indexes) => {
    const values = [];
    try {
      const transport = await this.getTransport();
      for (const index of indexes) {
        const value = await this.sendToLedgerOrQueue(transport, this.commands.SEND_TX, 1, 0, Ledger.formatPathData(index));
        // we remove the last 2 bytes as they're just control bytes from ledger to say if
        // the communication was successful or not
        values.push(value.slice(0, -2));
      }
      return values;
    } catch (e) {
      throw Ledger.parseLedgerError(e);
    } finally {
      const transport = await this.getTransport();
      await transport.send(ledgerCLA, this.commands.SEND_TX, 2, 0);
    }
  }

  /**
   * Get signature for token on ledger
   *
   * @param {Object} data Data to send to Ledger
   *   version + uid + len(symbol) + symbol + len(name) + name
   *
   * @return {Promise} Promise resolved when signature is received
   */
  signToken = async (data) => {
    try {
      const transport = await this.getTransport();
      const result = await this.sendToLedgerOrQueue(transport, this.commands.SIGN_TOKEN, 0, 0, data);
      return result.slice(0, -2);
    } catch (e) {
      throw Ledger.parseLedgerError(e);
    }
  }

  /**
   * Send tokens and signatures to ledger before a tx
   *
   * @param {Object} tokens List of data to send to ledger
   *   List of data with the format:
   *     version + uid + len(symbol) + symbol + len(name) + name + len(signature) + signature
   *
<<<<<<< HEAD
   * @return {Promise} Promise resolved when signature is received
=======
   * @return {Promise} Promise resolved when all requests finish
>>>>>>> 8c641689
   */
  sendTokens = async (tokens) => {
    const values = [];
    try {
      const transport = await this.getTransport();
      for (let [index, data] of tokens.entries()) {
        const value = await this.sendToLedgerOrQueue(transport, this.commands.SEND_TOKEN, index, 0, data);
        // Compare response with ledger SW_OK
        if (ledgerOK.compare(value) !== 0) {
          // only return failures
          values.push(data);
        }
      }
      return values;
    } catch (e) {
      throw Ledger.parseLedgerError(e);
    }
  }

  /**
   * Verify a token and signature with ledger
   *
   * @param {Object} data Data to send to Ledger
   *   version + uid + len(symbol) + symbol + len(name) + name + len(signature) + signature
   *
<<<<<<< HEAD
   * @return {Promise} Promise resolved when signature is received
=======
   * @return {Promise} Promise resolved when Ledger request finishes
>>>>>>> 8c641689
   */
  verifyTokenSignature = async (data) => {
    try {
      const transport = await this.getTransport();
      await this.sendToLedgerOrQueue(transport, this.commands.VERIFY_TOKEN_SIGNATURE, 0, 0, data);
    } catch (e) {
      throw Ledger.parseLedgerError(e);
    }
  }

  /**
<<<<<<< HEAD
   * Reset token signatures
   *
   * @return {Promise} Promise resolved when signature is received
   */
=======
   * Verify a token and signature with ledger
   *
   * @param {Object} tokens Array of data to send to Ledger
   *   version + uid + len(symbol) + symbol + len(name) + name + len(signature) + signature
   *
   * @return {Promise} Promise resolved when signature is received
   */
  verifyManyTokenSignatures = async (tokens) => {
    const values = [];
    try {
      const transport = await this.getTransport();
      for (let [index, data] of tokens.entries()) {
        const value = await this.sendToLedgerOrQueue(transport, this.commands.VERIFY_TOKEN_SIGNATURE, 0, 0, data);
        // Compare response with ledger SW_OK
        if (ledgerOK.compare(value) !== 0) {
          // only return failures
          values.push(data);
        }
      }
      return values;
    } catch (e) {
      throw Ledger.parseLedgerError(e);
    }
  }

  /**
   * Reset token signatures
   *
   * @return {Promise} Promise resolved when signatures are reset on Ledger
   */
>>>>>>> 8c641689
  resetTokenSignatures = async () => {
    try {
      const transport = await this.getTransport();
      await this.sendToLedgerOrQueue(transport, this.commands.RESET_TOKEN_SIGNATURES, 0, 0);
    } catch (e) {
      throw Ledger.parseLedgerError(e);
    }
  }
}

const instance = new Ledger();

module.exports = {
  instance
}<|MERGE_RESOLUTION|>--- conflicted
+++ resolved
@@ -387,11 +387,7 @@
    *   List of data with the format:
    *     version + uid + len(symbol) + symbol + len(name) + name + len(signature) + signature
    *
-<<<<<<< HEAD
-   * @return {Promise} Promise resolved when signature is received
-=======
    * @return {Promise} Promise resolved when all requests finish
->>>>>>> 8c641689
    */
   sendTokens = async (tokens) => {
     const values = [];
@@ -417,11 +413,7 @@
    * @param {Object} data Data to send to Ledger
    *   version + uid + len(symbol) + symbol + len(name) + name + len(signature) + signature
    *
-<<<<<<< HEAD
-   * @return {Promise} Promise resolved when signature is received
-=======
    * @return {Promise} Promise resolved when Ledger request finishes
->>>>>>> 8c641689
    */
   verifyTokenSignature = async (data) => {
     try {
@@ -433,12 +425,6 @@
   }
 
   /**
-<<<<<<< HEAD
-   * Reset token signatures
-   *
-   * @return {Promise} Promise resolved when signature is received
-   */
-=======
    * Verify a token and signature with ledger
    *
    * @param {Object} tokens Array of data to send to Ledger
@@ -469,7 +455,6 @@
    *
    * @return {Promise} Promise resolved when signatures are reset on Ledger
    */
->>>>>>> 8c641689
   resetTokenSignatures = async () => {
     try {
       const transport = await this.getTransport();
