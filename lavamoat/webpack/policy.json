--- conflicted
+++ resolved
@@ -1,17 +1,8 @@
 {
   "resources": {
     "@hathor/hathor-rpc-handler": {
-<<<<<<< HEAD
-      "globals": {
-        "console.log": true
-      },
-      "packages": {
-        "@hathor/hathor-rpc-handler>@hathor/wallet-lib": true,
-        "@hathor/wallet-lib>zod": true
-=======
       "packages": {
         "@hathor/hathor-rpc-handler>@hathor/wallet-lib": true
->>>>>>> baf9604a
       }
     },
     "@hathor/hathor-rpc-handler>@hathor/wallet-lib": {
@@ -28,31 +19,18 @@
         "setTimeout": true
       },
       "packages": {
-<<<<<<< HEAD
-        "$root$": true,
-=======
->>>>>>> baf9604a
         "@hathor/hathor-rpc-handler>@hathor/wallet-lib>long": true,
         "@hathor/wallet-lib>bitcore-lib": true,
         "@hathor/wallet-lib>bitcore-mnemonic": true,
         "@hathor/wallet-lib>crypto-js": true,
         "@hathor/wallet-lib>isomorphic-ws": true,
         "@walletconnect/core>events": true,
-<<<<<<< HEAD
-        "assert": true,
-        "axios": true,
-        "buffer": true,
-        "crypto-browserify": true,
-        "cypress>lodash": true,
-        "path-browserify": true,
-=======
         "axios": true,
         "buffer": true,
         "cypress>lodash": true,
         "node-stdlib-browser>assert": true,
         "node-stdlib-browser>crypto-browserify": true,
         "node-stdlib-browser>path-browserify": true,
->>>>>>> baf9604a
         "react-redux>@babel/runtime": true
       }
     },
@@ -83,20 +61,12 @@
         "@hathor/wallet-lib>queue-microtask": true,
         "@hathor/wallet-lib>zod": true,
         "@walletconnect/core>events": true,
-<<<<<<< HEAD
-        "assert": true,
-=======
->>>>>>> baf9604a
         "axios": true,
         "buffer": true,
         "cypress>lodash": true,
-<<<<<<< HEAD
-        "path-browserify": true,
-=======
         "node-stdlib-browser>assert": true,
         "node-stdlib-browser>crypto-browserify": true,
         "node-stdlib-browser>path-browserify": true,
->>>>>>> baf9604a
         "react-redux>@babel/runtime": true
       }
     },
@@ -115,18 +85,9 @@
         "@hathor/wallet-lib>bitcore-lib>bn.js": true,
         "@hathor/wallet-lib>bitcore-lib>bs58": true,
         "@hathor/wallet-lib>bitcore-lib>buffer-compare": true,
-<<<<<<< HEAD
-        "@walletconnect/utils>elliptic": true,
-        "assert": true,
-        "buffer": true,
-        "crypto-browserify": true,
-        "crypto-browserify>create-ecdh>bn.js": true,
-        "crypto-browserify>inherits": true,
-=======
         "@hathor/wallet-lib>bitcore-lib>inherits": true,
         "@walletconnect/utils>elliptic": true,
         "buffer": true,
->>>>>>> baf9604a
         "cypress>lodash": true,
         "node-stdlib-browser>assert": true,
         "node-stdlib-browser>crypto-browserify": true,
@@ -592,439 +553,6 @@
       },
       "packages": {
         "react-redux>@babel/runtime": true
-<<<<<<< HEAD
-      }
-    },
-    "@walletconnect/core": {
-      "globals": {
-        "AbortController": true,
-        "Buffer": true,
-        "TextDecoder": true,
-        "TextEncoder": true,
-        "addEventListener": true,
-        "clearInterval": true,
-        "clearTimeout": true,
-        "crypto.subtle.digest": true,
-        "downloadLogsBlobInBrowser": "write",
-        "fetch": true,
-        "location.origin": true,
-        "removeEventListener": true,
-        "setInterval": true,
-        "setTimeout": true
-      },
-      "packages": {
-        "@reown/walletkit>@walletconnect/jsonrpc-provider": true,
-        "@reown/walletkit>@walletconnect/jsonrpc-utils": true,
-        "@reown/walletkit>@walletconnect/logger": true,
-        "@reown/walletkit>@walletconnect/types": true,
-        "@walletconnect/core>@walletconnect/heartbeat": true,
-        "@walletconnect/core>@walletconnect/jsonrpc-ws-connection": true,
-        "@walletconnect/core>@walletconnect/keyvaluestorage": true,
-        "@walletconnect/core>@walletconnect/relay-auth": true,
-        "@walletconnect/core>@walletconnect/safe-json": true,
-        "@walletconnect/core>@walletconnect/time": true,
-        "@walletconnect/core>@walletconnect/window-getters": true,
-        "@walletconnect/core>events": true,
-        "@walletconnect/core>lodash.isequal": true,
-        "@walletconnect/core>uint8arrays": true,
-        "@walletconnect/utils": true,
-        "react-redux>@babel/runtime": true
-      }
-    },
-    "@walletconnect/core>@walletconnect/heartbeat": {
-      "globals": {
-        "clearInterval": true,
-        "setInterval": true
-      },
-      "packages": {
-        "@reown/walletkit>@walletconnect/types>@walletconnect/events": true,
-        "@walletconnect/core>@walletconnect/time": true,
-        "@walletconnect/core>events": true
-      }
-    },
-    "@walletconnect/core>@walletconnect/jsonrpc-ws-connection": {
-      "globals": {
-        "WebSocket": true,
-        "require": true
-      },
-      "packages": {
-        "@hathor/wallet-lib>isomorphic-ws>ws": true,
-        "@reown/walletkit>@walletconnect/jsonrpc-utils": true,
-        "@walletconnect/core>@walletconnect/safe-json": true,
-        "@walletconnect/core>events": true
-      }
-    },
-    "@walletconnect/core>@walletconnect/keyvaluestorage": {
-      "globals": {
-        "clearInterval": true,
-        "localStorage": true,
-        "setInterval": true
-      },
-      "packages": {
-        "@walletconnect/core>@walletconnect/keyvaluestorage>idb-keyval": true,
-        "@walletconnect/core>@walletconnect/keyvaluestorage>unstorage": true,
-        "@walletconnect/core>@walletconnect/safe-json": true
-      }
-    },
-    "@walletconnect/core>@walletconnect/keyvaluestorage>idb-keyval": {
-      "globals": {
-        "indexedDB.open": true
-      }
-    },
-    "@walletconnect/core>@walletconnect/keyvaluestorage>unstorage": {
-      "globals": {
-        "Buffer": true,
-        "atob": true,
-        "btoa": true,
-        "console.error": true
-      },
-      "packages": {
-        "$root$": true,
-        "@walletconnect/core>@walletconnect/keyvaluestorage>unstorage>destr": true,
-        "react-redux>@babel/runtime": true
-      }
-    },
-    "@walletconnect/core>@walletconnect/keyvaluestorage>unstorage>destr": {
-      "globals": {
-        "console.warn": true
-      },
-      "packages": {
-        "react-redux>@babel/runtime": true
-      }
-    },
-    "@walletconnect/core>@walletconnect/relay-auth": {
-      "packages": {
-        "@walletconnect/core>@walletconnect/relay-auth>@stablelib/ed25519": true,
-        "@walletconnect/core>@walletconnect/relay-auth>uint8arrays": true,
-        "@walletconnect/core>@walletconnect/safe-json": true,
-        "@walletconnect/core>@walletconnect/time": true,
-        "@walletconnect/utils>@stablelib/random": true
-      }
-    },
-    "@walletconnect/core>@walletconnect/relay-auth>@stablelib/ed25519": {
-      "packages": {
-        "@walletconnect/core>@walletconnect/relay-auth>@stablelib/ed25519>@stablelib/sha512": true,
-        "@walletconnect/utils>@stablelib/hkdf>@stablelib/wipe": true,
-        "@walletconnect/utils>@stablelib/random": true
-      }
-    },
-    "@walletconnect/core>@walletconnect/relay-auth>@stablelib/ed25519>@stablelib/sha512": {
-      "packages": {
-        "@walletconnect/utils>@stablelib/hkdf>@stablelib/wipe": true,
-        "@walletconnect/utils>@stablelib/random>@stablelib/binary": true
-      }
-    },
-    "@walletconnect/core>@walletconnect/relay-auth>uint8arrays": {
-      "globals": {
-        "Buffer": true,
-        "TextDecoder": true,
-        "TextEncoder": true
-      },
-      "packages": {
-        "@walletconnect/core>uint8arrays>multiformats": true,
-        "react-redux>@babel/runtime": true
-      }
-    },
-    "@walletconnect/core>@walletconnect/time": {
-      "globals": {
-        "setTimeout": true
-      },
-      "packages": {
-        "@reown/walletkit>@walletconnect/jsonrpc-utils>tslib": true
-      }
-    },
-    "@walletconnect/core>events": {
-      "globals": {
-        "console": true
-      }
-    },
-    "@walletconnect/core>uint8arrays": {
-      "globals": {
-        "Buffer": true,
-        "TextDecoder": true,
-        "TextEncoder": true
-      },
-      "packages": {
-        "@walletconnect/core>uint8arrays>multiformats": true,
-        "react-redux>@babel/runtime": true
-      }
-    },
-    "@walletconnect/core>uint8arrays>multiformats": {
-      "globals": {
-        "TextDecoder": true,
-        "TextEncoder": true,
-        "console.warn": true,
-        "crypto.subtle.digest": true
-      },
-      "packages": {
-        "react-redux>@babel/runtime": true
-      }
-    },
-    "@walletconnect/utils": {
-      "globals": {
-        "Application": true,
-        "Buffer.from": true,
-        "Linking": true,
-        "NetInfo": true,
-        "Platform": true,
-        "Telegram": true,
-        "TelegramWebviewProxy": true,
-        "TelegramWebviewProxyProto": true,
-        "URL": true,
-        "addEventListener": true,
-        "clearTimeout": true,
-        "console.error": true,
-        "console.warn": true,
-        "crypto": true,
-        "fetch": true,
-        "localStorage.getItem": true,
-        "navigator": true,
-        "open": true,
-        "process": true,
-        "setTimeout": true
-      },
-      "packages": {
-        "$root$": true,
-        "@walletconnect/core>@walletconnect/relay-api": true,
-        "@walletconnect/core>@walletconnect/relay-auth": true,
-        "@walletconnect/core>@walletconnect/time": true,
-        "@walletconnect/core>@walletconnect/window-getters": true,
-        "@walletconnect/utils>@ethersproject/hash": true,
-        "@walletconnect/utils>@ethersproject/transactions": true,
-        "@walletconnect/utils>@stablelib/chacha20poly1305": true,
-        "@walletconnect/utils>@stablelib/hkdf": true,
-        "@walletconnect/utils>@stablelib/random": true,
-        "@walletconnect/utils>@stablelib/sha256": true,
-        "@walletconnect/utils>@stablelib/x25519": true,
-        "@walletconnect/utils>@walletconnect/window-metadata": true,
-        "@walletconnect/utils>detect-browser": true,
-        "@walletconnect/utils>elliptic": true,
-        "@walletconnect/utils>query-string": true,
-        "@walletconnect/utils>uint8arrays": true,
-        "process": true
-      }
-    },
-    "@walletconnect/utils>@ethersproject/hash": {
-      "packages": {
-        "@walletconnect/utils>@ethersproject/hash>@ethersproject/bytes": true,
-        "@walletconnect/utils>@ethersproject/hash>@ethersproject/keccak256": true,
-        "@walletconnect/utils>@ethersproject/hash>@ethersproject/strings": true
-      }
-    },
-    "@walletconnect/utils>@ethersproject/hash>@ethersproject/address": {
-      "packages": {
-        "@walletconnect/utils>@ethersproject/hash>@ethersproject/bignumber": true,
-        "@walletconnect/utils>@ethersproject/hash>@ethersproject/bytes": true,
-        "@walletconnect/utils>@ethersproject/hash>@ethersproject/keccak256": true,
-        "@walletconnect/utils>@ethersproject/hash>@ethersproject/logger": true,
-        "@walletconnect/utils>@ethersproject/transactions>@ethersproject/rlp": true
-      }
-    },
-    "@walletconnect/utils>@ethersproject/hash>@ethersproject/bignumber": {
-      "packages": {
-        "@walletconnect/utils>@ethersproject/hash>@ethersproject/bignumber>bn.js": true,
-        "@walletconnect/utils>@ethersproject/hash>@ethersproject/bytes": true,
-        "@walletconnect/utils>@ethersproject/hash>@ethersproject/logger": true
-      }
-    },
-    "@walletconnect/utils>@ethersproject/hash>@ethersproject/bignumber>bn.js": {
-      "globals": {
-        "Buffer": true
-      }
-    },
-    "@walletconnect/utils>@ethersproject/hash>@ethersproject/bytes": {
-      "packages": {
-        "@walletconnect/utils>@ethersproject/hash>@ethersproject/logger": true
-      }
-    },
-    "@walletconnect/utils>@ethersproject/hash>@ethersproject/keccak256": {
-      "packages": {
-        "@walletconnect/utils>@ethersproject/hash>@ethersproject/bytes": true,
-        "@walletconnect/utils>@ethersproject/hash>@ethersproject/keccak256>js-sha3": true
-      }
-    },
-    "@walletconnect/utils>@ethersproject/hash>@ethersproject/keccak256>js-sha3": {
-      "globals": {
-        "define": true,
-        "process": true
-      },
-      "packages": {
-        "process": true
-      }
-    },
-    "@walletconnect/utils>@ethersproject/hash>@ethersproject/logger": {
-      "globals": {
-        "console": true
-      }
-    },
-    "@walletconnect/utils>@ethersproject/hash>@ethersproject/properties": {
-      "packages": {
-        "@walletconnect/utils>@ethersproject/hash>@ethersproject/logger": true
-      }
-    },
-    "@walletconnect/utils>@ethersproject/hash>@ethersproject/strings": {
-      "packages": {
-        "@walletconnect/utils>@ethersproject/hash>@ethersproject/bytes": true,
-        "@walletconnect/utils>@ethersproject/hash>@ethersproject/logger": true
-      }
-    },
-    "@walletconnect/utils>@ethersproject/transactions": {
-      "packages": {
-        "@walletconnect/utils>@ethersproject/hash>@ethersproject/address": true,
-        "@walletconnect/utils>@ethersproject/hash>@ethersproject/bignumber": true,
-        "@walletconnect/utils>@ethersproject/hash>@ethersproject/bytes": true,
-        "@walletconnect/utils>@ethersproject/hash>@ethersproject/keccak256": true,
-        "@walletconnect/utils>@ethersproject/hash>@ethersproject/logger": true,
-        "@walletconnect/utils>@ethersproject/hash>@ethersproject/properties": true,
-        "@walletconnect/utils>@ethersproject/transactions>@ethersproject/constants": true,
-        "@walletconnect/utils>@ethersproject/transactions>@ethersproject/rlp": true,
-        "@walletconnect/utils>@ethersproject/transactions>@ethersproject/signing-key": true
-      }
-    },
-    "@walletconnect/utils>@ethersproject/transactions>@ethersproject/signing-key": {
-      "packages": {
-        "@walletconnect/utils>@ethersproject/hash>@ethersproject/bytes": true,
-        "@walletconnect/utils>@ethersproject/hash>@ethersproject/logger": true,
-        "@walletconnect/utils>@ethersproject/hash>@ethersproject/properties": true,
-        "@walletconnect/utils>@ethersproject/transactions>@ethersproject/signing-key>bn.js": true,
-        "@walletconnect/utils>elliptic>hash.js": true
-      }
-    },
-    "@walletconnect/utils>@ethersproject/transactions>@ethersproject/signing-key>bn.js": {
-      "globals": {
-        "Buffer": true
-      }
-    },
-    "@walletconnect/utils>@stablelib/chacha20poly1305": {
-      "packages": {
-        "@walletconnect/utils>@stablelib/chacha20poly1305>@stablelib/chacha": true,
-        "@walletconnect/utils>@stablelib/chacha20poly1305>@stablelib/constant-time": true,
-        "@walletconnect/utils>@stablelib/chacha20poly1305>@stablelib/poly1305": true,
-        "@walletconnect/utils>@stablelib/hkdf>@stablelib/wipe": true,
-        "@walletconnect/utils>@stablelib/random>@stablelib/binary": true
-      }
-    },
-    "@walletconnect/utils>@stablelib/chacha20poly1305>@stablelib/chacha": {
-      "packages": {
-        "@walletconnect/utils>@stablelib/hkdf>@stablelib/wipe": true,
-        "@walletconnect/utils>@stablelib/random>@stablelib/binary": true
-      }
-    },
-    "@walletconnect/utils>@stablelib/chacha20poly1305>@stablelib/poly1305": {
-      "packages": {
-        "@walletconnect/utils>@stablelib/chacha20poly1305>@stablelib/constant-time": true,
-        "@walletconnect/utils>@stablelib/hkdf>@stablelib/wipe": true
-      }
-    },
-    "@walletconnect/utils>@stablelib/hkdf": {
-      "packages": {
-        "@walletconnect/utils>@stablelib/hkdf>@stablelib/hmac": true,
-        "@walletconnect/utils>@stablelib/hkdf>@stablelib/wipe": true
-      }
-    },
-    "@walletconnect/utils>@stablelib/hkdf>@stablelib/hmac": {
-      "packages": {
-        "@walletconnect/utils>@stablelib/chacha20poly1305>@stablelib/constant-time": true,
-        "@walletconnect/utils>@stablelib/hkdf>@stablelib/hash": true,
-        "@walletconnect/utils>@stablelib/hkdf>@stablelib/wipe": true
-      }
-    },
-    "@walletconnect/utils>@stablelib/random": {
-      "globals": {
-        "crypto": true,
-        "msCrypto": true
-      },
-      "packages": {
-        "@walletconnect/utils>@stablelib/hkdf>@stablelib/wipe": true,
-        "@walletconnect/utils>@stablelib/random>@stablelib/binary": true
-      }
-    },
-    "@walletconnect/utils>@stablelib/random>@stablelib/binary": {
-      "packages": {
-        "@walletconnect/utils>@stablelib/random>@stablelib/binary>@stablelib/int": true
-      }
-    },
-    "@walletconnect/utils>@stablelib/sha256": {
-      "packages": {
-        "@walletconnect/utils>@stablelib/hkdf>@stablelib/wipe": true,
-        "@walletconnect/utils>@stablelib/random>@stablelib/binary": true
-      }
-    },
-    "@walletconnect/utils>@stablelib/x25519": {
-      "packages": {
-        "@walletconnect/utils>@stablelib/hkdf>@stablelib/wipe": true,
-        "@walletconnect/utils>@stablelib/random": true
-      }
-    },
-    "@walletconnect/utils>@walletconnect/window-metadata": {
-      "packages": {
-        "@walletconnect/core>@walletconnect/window-getters": true
-      }
-    },
-    "@walletconnect/utils>detect-browser": {
-      "globals": {
-        "document": true,
-        "navigator": true,
-        "process": true
-      },
-      "packages": {
-        "process": true
-      }
-    },
-    "@walletconnect/utils>elliptic": {
-      "packages": {
-        "@walletconnect/utils>elliptic>bn.js": true,
-        "@walletconnect/utils>elliptic>brorand": true,
-        "@walletconnect/utils>elliptic>hash.js": true,
-        "@walletconnect/utils>elliptic>hmac-drbg": true,
-        "@walletconnect/utils>elliptic>inherits": true,
-        "@walletconnect/utils>elliptic>minimalistic-assert": true,
-        "@walletconnect/utils>elliptic>minimalistic-crypto-utils": true
-      }
-    },
-    "@walletconnect/utils>elliptic>bn.js": {
-      "packages": {
-        "$root$": true
-      }
-    },
-    "@walletconnect/utils>elliptic>brorand": {
-      "globals": {
-        "crypto": true,
-        "msCrypto": true
-      }
-    },
-    "@walletconnect/utils>elliptic>hash.js": {
-      "packages": {
-        "@walletconnect/utils>elliptic>hash.js>inherits": true,
-        "@walletconnect/utils>elliptic>minimalistic-assert": true
-      }
-    },
-    "@walletconnect/utils>elliptic>hmac-drbg": {
-      "packages": {
-        "@walletconnect/utils>elliptic>hash.js": true,
-        "@walletconnect/utils>elliptic>minimalistic-assert": true,
-        "@walletconnect/utils>elliptic>minimalistic-crypto-utils": true
-      }
-    },
-    "@walletconnect/utils>query-string": {
-      "packages": {
-        "@walletconnect/utils>query-string>decode-uri-component": true,
-        "@walletconnect/utils>query-string>filter-obj": true,
-        "@walletconnect/utils>query-string>split-on-first": true,
-        "@walletconnect/utils>query-string>strict-uri-encode": true
-      }
-    },
-    "@walletconnect/utils>uint8arrays": {
-      "globals": {
-        "Buffer": true,
-        "TextDecoder": true,
-        "TextEncoder": true
-      },
-      "packages": {
-        "@walletconnect/core>uint8arrays>multiformats": true,
-        "react-redux>@babel/runtime": true
-=======
->>>>>>> baf9604a
       }
     },
     "@walletconnect/core": {
@@ -1487,11 +1015,7 @@
         "setTimeout": true
       },
       "packages": {
-<<<<<<< HEAD
-        "$root$": true,
-=======
         "buffer": true,
->>>>>>> baf9604a
         "process": true,
         "react-redux>@babel/runtime": true
       }
@@ -1619,13 +1143,8 @@
     },
     "node-stdlib-browser>assert>object-is": {
       "packages": {
-<<<<<<< HEAD
-        "@walletconnect/utils>elliptic>minimalistic-assert": true,
-        "crypto-browserify>inherits": true
-=======
         "npm-run-all>string.prototype.padend>call-bind": true,
         "npm-run-all>string.prototype.padend>define-properties": true
->>>>>>> baf9604a
       }
     },
     "node-stdlib-browser>crypto-browserify": {
@@ -1644,17 +1163,6 @@
     },
     "node-stdlib-browser>crypto-browserify>browserify-cipher": {
       "packages": {
-<<<<<<< HEAD
-        "@walletconnect/utils>elliptic": true,
-        "crypto-browserify>browserify-sign>bn.js": true,
-        "crypto-browserify>browserify-sign>inherits": true,
-        "crypto-browserify>browserify-sign>readable-stream": true,
-        "crypto-browserify>create-hash": true,
-        "crypto-browserify>create-hmac": true,
-        "crypto-browserify>public-encrypt>browserify-rsa": true,
-        "crypto-browserify>public-encrypt>parse-asn1": true,
-        "cypress>@cypress/request>safe-buffer": true
-=======
         "node-stdlib-browser>crypto-browserify>browserify-cipher>browserify-aes": true,
         "node-stdlib-browser>crypto-browserify>browserify-cipher>browserify-des": true,
         "node-stdlib-browser>crypto-browserify>browserify-cipher>evp_bytestokey": true
@@ -1671,7 +1179,6 @@
         "node-stdlib-browser>crypto-browserify>browserify-cipher>browserify-aes>buffer-xor": true,
         "node-stdlib-browser>crypto-browserify>browserify-cipher>evp_bytestokey": true,
         "node-stdlib-browser>crypto-browserify>create-hash>cipher-base": true
->>>>>>> baf9604a
       }
     },
     "node-stdlib-browser>crypto-browserify>browserify-cipher>browserify-aes>buffer-xor": {
@@ -1682,9 +1189,6 @@
         "buffer": true
       }
     },
-<<<<<<< HEAD
-    "crypto-browserify>browserify-sign>hash-base": {
-=======
     "node-stdlib-browser>crypto-browserify>browserify-cipher>browserify-des": {
       "packages": {
         "@hathor/wallet-lib>bitcore-lib>inherits": true,
@@ -1724,7 +1228,6 @@
       }
     },
     "node-stdlib-browser>crypto-browserify>browserify-sign>hash-base": {
->>>>>>> baf9604a
       "packages": {
         "@hathor/wallet-lib>bitcore-lib>inherits": true,
         "cypress>@cypress/request>safe-buffer": true,
@@ -1741,16 +1244,6 @@
       },
       "packages": {
         "@walletconnect/core>events": true,
-<<<<<<< HEAD
-        "crypto-browserify>browserify-sign>readable-stream>core-util-is": true,
-        "crypto-browserify>browserify-sign>readable-stream>inherits": true,
-        "crypto-browserify>browserify-sign>readable-stream>isarray": true,
-        "crypto-browserify>browserify-sign>readable-stream>process-nextick-args": true,
-        "crypto-browserify>browserify-sign>readable-stream>safe-buffer": true,
-        "process": true,
-        "stream-http>readable-stream>string_decoder": true,
-        "stream-http>readable-stream>util-deprecate": true
-=======
         "node-stdlib-browser>crypto-browserify>browserify-sign>readable-stream>core-util-is": true,
         "node-stdlib-browser>crypto-browserify>browserify-sign>readable-stream>inherits": true,
         "node-stdlib-browser>crypto-browserify>browserify-sign>readable-stream>isarray": true,
@@ -1759,7 +1252,6 @@
         "node-stdlib-browser>readable-stream>util-deprecate": true,
         "node-stdlib-browser>string_decoder": true,
         "process": true
->>>>>>> baf9604a
       }
     },
     "node-stdlib-browser>crypto-browserify>browserify-sign>readable-stream>core-util-is": {
@@ -1785,15 +1277,9 @@
         "Buffer": true
       },
       "packages": {
-<<<<<<< HEAD
-        "$root$": true,
-        "@walletconnect/utils>elliptic": true,
-        "crypto-browserify>create-ecdh>bn.js": true
-=======
         "@hathor/wallet-lib>bitcore-lib>bn.js": true,
         "@walletconnect/utils>elliptic": true,
         "buffer": true
->>>>>>> baf9604a
       }
     },
     "node-stdlib-browser>crypto-browserify>create-hash": {
@@ -1843,13 +1329,8 @@
     },
     "node-stdlib-browser>crypto-browserify>diffie-hellman>miller-rabin": {
       "packages": {
-<<<<<<< HEAD
-        "@walletconnect/utils>elliptic>brorand": true,
-        "crypto-browserify>create-ecdh>bn.js": true
-=======
         "@hathor/wallet-lib>bitcore-lib>bn.js": true,
         "@walletconnect/utils>elliptic>brorand": true
->>>>>>> baf9604a
       }
     },
     "node-stdlib-browser>crypto-browserify>pbkdf2": {
@@ -1917,18 +1398,10 @@
     },
     "node-stdlib-browser>crypto-browserify>public-encrypt>parse-asn1>asn1.js": {
       "packages": {
-<<<<<<< HEAD
-        "@walletconnect/utils>elliptic>minimalistic-assert": true,
-        "buffer": true,
-        "crypto-browserify>create-ecdh>bn.js": true,
-        "crypto-browserify>inherits": true,
-        "vm-browserify": true
-=======
         "@hathor/wallet-lib>bitcore-lib>bn.js": true,
         "@hathor/wallet-lib>bitcore-lib>inherits": true,
         "@walletconnect/utils>elliptic>minimalistic-assert": true,
         "buffer": true
->>>>>>> baf9604a
       }
     },
     "node-stdlib-browser>crypto-browserify>randombytes": {
@@ -2008,16 +1481,12 @@
         "node-stdlib-browser>url>punycode": true
       }
     },
-<<<<<<< HEAD
-    "path-browserify": {
-=======
     "node-stdlib-browser>url>punycode": {
       "globals": {
         "define": true
       }
     },
     "node-stdlib-browser>util": {
->>>>>>> baf9604a
       "globals": {
         "console.error": true,
         "console.log": true,
@@ -2356,48 +1825,6 @@
         "react-redux>@babel/runtime": true
       }
     },
-<<<<<<< HEAD
-    "stream-browserify": {
-      "packages": {
-        "@walletconnect/core>events": true,
-        "stream-browserify>inherits": true,
-        "stream-browserify>readable-stream": true
-      }
-    },
-    "stream-browserify>readable-stream": {
-      "globals": {
-        "process.nextTick": true,
-        "process.stderr": true,
-        "process.stdout": true
-      },
-      "packages": {
-        "@walletconnect/core>events": true,
-        "buffer": true,
-        "process": true,
-        "stream-browserify>inherits": true,
-        "stream-http>readable-stream>string_decoder": true,
-        "stream-http>readable-stream>util-deprecate": true
-      }
-    },
-    "stream-http>readable-stream>string_decoder": {
-      "packages": {
-        "stream-http>readable-stream>string_decoder>safe-buffer": true
-      }
-    },
-    "stream-http>readable-stream>string_decoder>safe-buffer": {
-      "packages": {
-        "buffer": true
-      }
-    },
-    "stream-http>readable-stream>util-deprecate": {
-      "globals": {
-        "console.trace": true,
-        "console.warn": true,
-        "localStorage": true
-      }
-    },
-=======
->>>>>>> baf9604a
     "ttag": {
       "globals": {
         "define": true,
