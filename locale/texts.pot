--- conflicted
+++ resolved
@@ -15,13 +15,8 @@
 msgid "Addresses"
 msgstr ""
 
-<<<<<<< HEAD
 #: src/components/OutputsWrapper.js:58
 #: src/components/tokens/TokenMint.js:138
-=======
-#: src/components/OutputsWrapper.js:49
-#: src/components/tokens/TokenMint.js:126
->>>>>>> 587d4da5
 #: src/screens/AddressList.js:180
 #: src/screens/CreateNFT.js:304
 #: src/screens/CreateToken.js:278
@@ -80,7 +75,7 @@
 
 #: src/screens/ChoosePassphrase.js:140
 #: src/screens/LockedWallet.js:96
-#: src/screens/Server.js:215
+#: src/screens/Server.js:217
 msgid "PIN"
 msgstr ""
 
@@ -454,7 +449,6 @@
 msgid "You tried to access a page that does not exist in Hathor Wallet"
 msgstr ""
 
-<<<<<<< HEAD
 #: src/screens/SendTokens.js:168
 #: src/screens/SendTokens.js:399
 msgid "Sending transaction"
@@ -480,37 +474,12 @@
 msgstr ""
 
 #: src/screens/SendTokens.js:380
-=======
-#: src/screens/SendTokens.js:167
-#: src/screens/SendTokens.js:394
-msgid "Sending transaction"
-msgstr ""
-
-#: src/screens/SendTokens.js:300
-msgid "All your tokens were already added"
-msgstr ""
-
-#: src/screens/SendTokens.js:362
-msgid "Add another token"
-msgstr ""
-
-#: src/screens/SendTokens.js:363
-#: src/screens/SendTokens.js:392
-msgid "Send Tokens"
-msgstr ""
-
-#: src/screens/SendTokens.js:375
->>>>>>> 587d4da5
 msgid ""
 "Please go to you Ledger and validate each output of your transaction. Press "
 "both buttons in case the output is correct."
 msgstr ""
 
-<<<<<<< HEAD
 #: src/screens/SendTokens.js:381
-=======
-#: src/screens/SendTokens.js:376
->>>>>>> 587d4da5
 msgid "In the end, a final screen will ask you to confirm sending the transaction."
 msgstr ""
 
@@ -572,44 +541,44 @@
 msgid "Invalid value."
 msgstr ""
 
-#: src/screens/Server.js:178
+#: src/screens/Server.js:180
 msgid ""
 "The selected server connects you to a testnet. Beware if someone asked you "
 "to do it, the **tokens from testnet have no value**. Only continue if you "
 "know what you are doing."
 msgstr ""
 
-#: src/screens/Server.js:179
+#: src/screens/Server.js:181
 msgid ""
 "To continue with the server change you must type 'testnet' in the box below "
 "and click on 'Connect to testnet' button."
 msgstr ""
 
-#: src/screens/Server.js:190
+#: src/screens/Server.js:192
 msgid "Connect to testnet"
 msgstr ""
 
-#: src/screens/Server.js:196
+#: src/screens/Server.js:198
 msgid "Select one of the default servers to connect or choose a new one"
 msgstr ""
 
-#: src/screens/Server.js:209
+#: src/screens/Server.js:211
 msgid "Select a new server"
 msgstr ""
 
-#: src/screens/Server.js:213
+#: src/screens/Server.js:215
 msgid "New server"
 msgstr ""
 
-#: src/screens/Server.js:218
+#: src/screens/Server.js:220
 msgid "Connect to server"
 msgstr ""
 
-#: src/screens/Server.js:222
+#: src/screens/Server.js:224
 msgid "Confirm testnet server"
 msgstr ""
 
-#: src/screens/Server.js:222
+#: src/screens/Server.js:224
 msgid "Cancel change"
 msgstr ""
 
@@ -765,11 +734,7 @@
 msgstr ""
 
 #: src/screens/VersionError.js:56
-<<<<<<< HEAD
-#: src/screens/WalletType.js:191
-=======
 #: src/screens/WalletType.js:195
->>>>>>> 587d4da5
 msgid "Try again"
 msgstr ""
 
@@ -822,7 +787,7 @@
 msgid "Hathor Wallet supports two types of wallet: software and hardware."
 msgstr ""
 
-#: src/screens/WalletType.js:174
+#: src/screens/WalletType.js:175
 msgid ""
 "|bold:Hardware wallets| are dedicated external devices that store your "
 "private information. We currently support the Ledger hardware wallet and "
@@ -830,37 +795,6 @@
 "about how to use the ledger app with Hathor Wallet check out |fn:this page|."
 msgstr ""
 
-<<<<<<< HEAD
-#: src/screens/WalletType.js:176
-msgid "For more information on different types of wallet, check out |fn:this page|."
-msgstr ""
-
-#: src/screens/WalletType.js:180
-msgid "Hardware wallet"
-msgstr ""
-
-#: src/screens/WalletType.js:181
-msgid "Software wallet"
-msgstr ""
-
-#: src/screens/WalletType.js:198
-msgid "You need to authorize the operation on your Ledger."
-msgstr ""
-
-#: src/screens/WalletType.js:200
-msgid "Please connect your Ledger device to the computer and open the Hathor app."
-msgstr ""
-
-#: src/screens/WalletType.js:206
-msgid "Step 2/2"
-msgstr ""
-
-#: src/screens/WalletType.js:208
-msgid "Step 1/2"
-msgstr ""
-
-#: src/screens/WalletType.js:215
-=======
 #: src/screens/WalletType.js:182
 msgid ""
 "**Software wallets**, on the other hand, store the information on your "
@@ -892,7 +826,6 @@
 msgstr ""
 
 #: src/screens/WalletType.js:219
->>>>>>> 587d4da5
 msgid "Connecting to Ledger"
 msgstr ""
 
@@ -1024,11 +957,7 @@
 #: src/components/ModalEditToken.js:95
 #: src/components/ModalSendTx.js:181
 #: src/components/ModalUnregisteredTokenInfo.js:113
-<<<<<<< HEAD
 #: src/components/tokens/TokenAction.js:145
-=======
-#: src/components/tokens/TokenAction.js:133
->>>>>>> 587d4da5
 msgid "Cancel"
 msgstr ""
 
@@ -1066,11 +995,7 @@
 msgstr ""
 
 #: src/components/ModalAddressQRCode.js:93
-<<<<<<< HEAD
 #: src/components/TokenGeneralInfo.js:156
-=======
-#: src/components/TokenGeneralInfo.js:145
->>>>>>> 587d4da5
 #: src/components/WalletAddress.js:151
 msgid "Copy to clipboard"
 msgstr ""
@@ -1299,13 +1224,8 @@
 msgid "Public Explorer"
 msgstr ""
 
-<<<<<<< HEAD
 #: src/components/OutputsWrapper.js:63
 #: src/components/SendTokensOne.js:215
-=======
-#: src/components/OutputsWrapper.js:54
-#: src/components/SendTokensOne.js:210
->>>>>>> 587d4da5
 msgid "This feature is disabled for hardware wallet"
 msgstr ""
 
@@ -1377,7 +1297,6 @@
 msgid "Retry request"
 msgstr ""
 
-<<<<<<< HEAD
 #: src/components/SendTokensOne.js:215
 msgid "Select token"
 msgstr ""
@@ -1399,29 +1318,6 @@
 msgstr ""
 
 #: src/components/SendTokensOne.js:258
-=======
-#: src/components/SendTokensOne.js:210
-msgid "Select token"
-msgstr ""
-
-#: src/components/SendTokensOne.js:222
-msgid "Balance available: "
-msgstr ""
-
-#: src/components/SendTokensOne.js:228
-msgid "Token:"
-msgstr ""
-
-#: src/components/SendTokensOne.js:231
-msgid "Remove"
-msgstr ""
-
-#: src/components/SendTokensOne.js:240
-msgid "Choose inputs automatically"
-msgstr ""
-
-#: src/components/SendTokensOne.js:244
->>>>>>> 587d4da5
 msgid "Inputs"
 msgstr ""
 
@@ -1530,7 +1426,6 @@
 msgid "Your balance available:"
 msgstr ""
 
-<<<<<<< HEAD
 #: src/components/TokenBar.js:142
 msgid "Tokens"
 msgstr ""
@@ -1542,19 +1437,6 @@
 
 #: src/components/TokenBar.js:174
 #: src/components/TokenBar.js:175
-=======
-#: src/components/TokenBar.js:139
-msgid "Tokens"
-msgstr ""
-
-#: src/components/TokenBar.js:167
-#: src/components/TokenBar.js:168
-msgid "Lock wallet"
-msgstr ""
-
-#: src/components/TokenBar.js:171
-#: src/components/TokenBar.js:172
->>>>>>> 587d4da5
 msgid "Settings"
 msgstr ""
 
@@ -1611,7 +1493,6 @@
 msgid "Download QRCode"
 msgstr ""
 
-<<<<<<< HEAD
 #: src/components/TokenHistory.js:207
 msgid "Date"
 msgstr ""
@@ -1653,49 +1534,6 @@
 msgstr ""
 
 #: src/components/TokenHistory.js:288
-=======
-#: src/components/TokenHistory.js:205
-msgid "Date"
-msgstr ""
-
-#: src/components/TokenHistory.js:206
-msgid "ID"
-msgstr ""
-
-#: src/components/TokenHistory.js:207
-msgid "Type"
-msgstr ""
-
-#: src/components/TokenHistory.js:209
-msgid "Value"
-msgstr ""
-
-#: src/components/TokenHistory.js:229
-msgid "Voided"
-msgstr ""
-
-#: src/components/TokenHistory.js:241
-msgid "Token creation"
-msgstr ""
-
-#: src/components/TokenHistory.js:243
-msgid "Received"
-msgstr ""
-
-#: src/components/TokenHistory.js:248
-msgid "Token deposit"
-msgstr ""
-
-#: src/components/TokenHistory.js:250
-msgid "Sent"
-msgstr ""
-
-#: src/components/TokenHistory.js:280
-msgid "You are receiving transactions in real time."
-msgstr ""
-
-#: src/components/TokenHistory.js:285
->>>>>>> 587d4da5
 #, javascript-format
 msgid "Page ${ page }"
 msgstr ""
@@ -1891,11 +1729,7 @@
 msgid "Copy raw tx to clipboard"
 msgstr ""
 
-<<<<<<< HEAD
 #: src/components/TxData.js:710
-=======
-#: src/components/TxData.js:666
->>>>>>> 587d4da5
 #: src/components/WalletAddress.js:180
 msgid "Copied to clipboard!"
 msgstr ""
@@ -1960,15 +1794,12 @@
 msgid "Transaction history"
 msgstr ""
 
-<<<<<<< HEAD
 #: src/components/tokens/TokenAction.js:137
 msgid ""
 "Before executing token actions you must wait until the full data of your "
 "wallet is loaded."
 msgstr ""
 
-=======
->>>>>>> 587d4da5
 #: src/components/tokens/TokenDelegate.js:46
 #: src/components/tokens/TokenDelegate.js:64
 #: src/components/tokens/TokenDelegate.js:92
@@ -2012,13 +1843,8 @@
 msgstr ""
 
 #: src/components/tokens/TokenDelegate.js:85
-<<<<<<< HEAD
 #: src/components/tokens/TokenMelt.js:146
 #: src/components/tokens/TokenMint.js:184
-=======
-#: src/components/tokens/TokenMelt.js:99
-#: src/components/tokens/TokenMint.js:153
->>>>>>> 587d4da5
 msgid "Leave it checked unless you know what you are doing"
 msgstr ""
 
