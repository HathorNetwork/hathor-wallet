--- conflicted
+++ resolved
@@ -16,15 +16,9 @@
 msgstr ""
 
 #: src/components/OutputsWrapper.js:48
-<<<<<<< HEAD
 #: src/components/tokens/TokenMint.js:127
 #: src/screens/AddressList.js:200
 #: src/screens/CreateToken.js:283
-=======
-#: src/components/tokens/TokenMint.js:112
-#: src/screens/AddressList.js:200
-#: src/screens/CreateToken.js:279
->>>>>>> c78d1f33
 msgid "Address"
 msgstr ""
 
@@ -50,7 +44,7 @@
 msgid "Invalid password"
 msgstr ""
 
-#: src/components/ModalSendTx.js:97
+#: src/components/ModalSendTx.js:101
 #: src/screens/ChoosePassphrase.js:64
 #: src/screens/LockedWallet.js:52
 #: src/screens/Server.js:67
@@ -80,7 +74,7 @@
 
 #: src/screens/ChoosePassphrase.js:140
 #: src/screens/LockedWallet.js:92
-#: src/screens/Server.js:140
+#: src/screens/Server.js:137
 msgid "PIN"
 msgstr ""
 
@@ -200,11 +194,7 @@
 msgid "Destination address"
 msgstr ""
 
-<<<<<<< HEAD
 #: src/screens/CreateToken.js:291
-=======
-#: src/screens/CreateToken.js:288
->>>>>>> c78d1f33
 #, javascript-format
 msgid "Token ${ _this.state.name } created"
 msgstr ""
@@ -363,70 +353,41 @@
 msgid "You tried to access a page that does not exist in Hathor Wallet"
 msgstr ""
 
-<<<<<<< HEAD
-#: src/screens/SendTokens.js:294
+#: src/screens/SendTokens.js:160
+#: src/screens/SendTokens.js:394
+msgid "Sending transaction"
+msgstr ""
+
+#: src/screens/SendTokens.js:300
 msgid "All your tokens were already added"
 msgstr ""
 
-#: src/screens/SendTokens.js:356
+#: src/screens/SendTokens.js:362
 msgid "Add another token"
 msgstr ""
 
-#: src/screens/SendTokens.js:357
-#: src/screens/SendTokens.js:382
+#: src/screens/SendTokens.js:363
+#: src/screens/SendTokens.js:392
 msgid "Send Tokens"
 msgstr ""
 
-#: src/screens/SendTokens.js:369
-=======
-#: src/screens/SendTokens.js:298
-msgid "All your tokens were already added"
-msgstr ""
-
-#: src/screens/SendTokens.js:364
-msgid "Add another token"
-msgstr ""
-
-#: src/screens/SendTokens.js:365
-#: src/screens/SendTokens.js:398
-msgid "Send Tokens"
-msgstr ""
-
-#: src/screens/SendTokens.js:386
->>>>>>> c78d1f33
+#: src/screens/SendTokens.js:375
 msgid ""
 "Please go to you Ledger and validate each output of your transaction. Press "
 "both buttons in case the output is correct."
 msgstr ""
 
-<<<<<<< HEAD
-#: src/screens/SendTokens.js:370
+#: src/screens/SendTokens.js:376
 msgid "In the end, a final screen will ask you to confirm sending the transaction."
 msgstr ""
 
-#: src/screens/SendTokens.js:384
-msgid "Sending transaction"
-msgstr ""
-
-#: src/screens/SendTokens.js:386
-=======
-#: src/screens/SendTokens.js:387
-msgid "In the end, a final screen will ask you to confirm sending the transaction."
-msgstr ""
-
-#: src/screens/SendTokens.js:403
->>>>>>> c78d1f33
+#: src/screens/SendTokens.js:62
+#. *
+#.      * errorMessage {string} Message to be shown in case of error in form
+#.      * txTokens {Array} Array of tokens configs already added by the user (start with only hathor)
+#.      * ledgerStep {number} When sending tx with ledger we have a step that needs user physical input, then we move to next step
+#.      
 msgid "Validate outputs on Ledger"
-msgstr ""
-
-#: src/screens/SendTokens.js:47
-#.  Loading message to be shown while server does not return a response
-msgid "Resolving proof of work of your transaction..."
-msgstr ""
-
-#: src/screens/SendTokens.js:50
-#.  Loading message to be shown after return from the server
-msgid "Propagating transaction to the network..."
 msgstr ""
 
 #: src/screens/SentryPermission.js:68
@@ -474,19 +435,19 @@
 msgid "New server is not valid"
 msgstr ""
 
-#: src/screens/Server.js:121
+#: src/screens/Server.js:118
 msgid "Select one of the default servers to connect or choose a new one"
 msgstr ""
 
-#: src/screens/Server.js:134
+#: src/screens/Server.js:131
 msgid "Select a new server"
 msgstr ""
 
-#: src/screens/Server.js:138
+#: src/screens/Server.js:135
 msgid "New server"
 msgstr ""
 
-#: src/screens/Server.js:143
+#: src/screens/Server.js:140
 msgid "Connect to server"
 msgstr ""
 
@@ -856,7 +817,7 @@
 #: src/components/ModalBackupWords.js:171
 #: src/components/ModalBackupWords.js:269
 #: src/components/ModalEditToken.js:95
-#: src/components/ModalSendTx.js:177
+#: src/components/ModalSendTx.js:181
 #: src/components/ModalUnregisteredTokenInfo.js:113
 #: src/components/tokens/TokenAction.js:134
 msgid "Cancel"
@@ -947,7 +908,7 @@
 msgstr ""
 
 #: src/components/ModalBackupWords.js:172
-#: src/components/ModalSendTx.js:178
+#: src/components/ModalSendTx.js:182
 #: src/components/tokens/TokenMelt.js:106
 #: src/components/tokens/TokenMint.js:171
 msgid "Go"
@@ -1026,7 +987,7 @@
 msgid "I forgot my password"
 msgstr ""
 
-#: src/components/ModalSendTx.js:185
+#: src/components/ModalSendTx.js:189
 msgid "Ok"
 msgstr ""
 
@@ -1234,7 +1195,7 @@
 msgid "Your transaction was sent successfully!"
 msgstr ""
 
-#: src/components/SendTxHandler.js:105
+#: src/components/SendTxHandler.js:106
 #, javascript-format
 msgid "Estimated time: ${ estimation }s"
 msgstr ""
