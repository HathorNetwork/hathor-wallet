--- conflicted
+++ resolved
@@ -48,11 +48,7 @@
 #: src/components/ModalSendTx.js:116
 #: src/screens/ChoosePassphrase.js:64
 #: src/screens/LockedWallet.js:75
-<<<<<<< HEAD
-#: src/screens/Server.js:86
-=======
 #: src/screens/Server.js:126
->>>>>>> c6f406f9
 msgid "Invalid PIN"
 msgstr ""
 
@@ -79,11 +75,7 @@
 
 #: src/screens/ChoosePassphrase.js:140
 #: src/screens/LockedWallet.js:134
-<<<<<<< HEAD
-#: src/screens/Server.js:217
-=======
 #: src/screens/Server.js:378
->>>>>>> c6f406f9
 msgid "PIN"
 msgstr ""
 
@@ -120,11 +112,7 @@
 msgstr ""
 
 #: src/screens/ChoosePassphrase.js:161
-<<<<<<< HEAD
-#: src/screens/Settings.js:255
-=======
 #: src/screens/Settings.js:208
->>>>>>> c6f406f9
 msgid "Set a passphrase"
 msgstr ""
 
@@ -387,11 +375,7 @@
 
 #: src/components/ModalResetAllData.js:113
 #: src/screens/LockedWallet.js:138
-<<<<<<< HEAD
-#: src/screens/Settings.js:257
-=======
 #: src/screens/Settings.js:210
->>>>>>> c6f406f9
 msgid "Reset all data"
 msgstr ""
 
@@ -654,45 +638,6 @@
 msgid "Cancel change"
 msgstr ""
 
-<<<<<<< HEAD
-#: src/screens/Settings.js:110
-msgid "Turn notifications off"
-msgstr ""
-
-#: src/screens/Settings.js:111
-msgid "Are you sure you don't want to receive wallet notifications?"
-msgstr ""
-
-#: src/screens/Settings.js:118
-msgid "Turn notifications on"
-msgstr ""
-
-#: src/screens/Settings.js:119
-msgid "Are you sure you want to receive wallet notifications?"
-msgstr ""
-
-#: src/screens/Settings.js:138
-msgid "Show zero-balance tokens"
-msgstr ""
-
-#: src/screens/Settings.js:139
-msgid "Are you sure you want to show all tokens, including those with zero balance?"
-msgstr ""
-
-#: src/screens/Settings.js:146
-msgid "Hide zero-balance tokens"
-msgstr ""
-
-#: src/screens/Settings.js:147
-msgid "Are you sure you want to hide tokens with zero balance?"
-msgstr ""
-
-#: src/screens/Settings.js:226
-msgid "Date and time:"
-msgstr ""
-
-#: src/screens/Settings.js:229
-=======
 #: src/screens/Settings.js:112
 msgid "Turn notifications off"
 msgstr ""
@@ -714,7 +659,6 @@
 msgstr ""
 
 #: src/screens/Settings.js:188
->>>>>>> c6f406f9
 #, javascript-format
 msgid "**Server:** You are connected to ${ serverURL }"
 msgstr ""
@@ -724,17 +668,6 @@
 msgstr ""
 
 #: src/components/RequestError.js:184
-<<<<<<< HEAD
-#: src/screens/Settings.js:230
-msgid "Change server"
-msgstr ""
-
-#: src/screens/Settings.js:235
-msgid "Advanced Settings"
-msgstr ""
-
-#: src/screens/Settings.js:237
-=======
 #: src/screens/Settings.js:194
 msgid "Change server"
 msgstr ""
@@ -744,52 +677,16 @@
 msgstr ""
 
 #: src/screens/Settings.js:201
->>>>>>> c6f406f9
 msgid "Allow notifications:"
 msgstr ""
 
 #: src/components/ModalResetAllData.js:147
-<<<<<<< HEAD
-#: src/screens/Settings.js:237
-#: src/screens/Settings.js:241
-#: src/screens/Settings.js:249
-=======
 #: src/screens/Settings.js:201
 #: src/screens/Settings.js:202
->>>>>>> c6f406f9
 msgid "Yes"
 msgstr ""
 
 #: src/components/ModalResetAllData.js:146
-<<<<<<< HEAD
-#: src/screens/Settings.js:237
-#: src/screens/Settings.js:242
-#: src/screens/Settings.js:249
-msgid "No"
-msgstr ""
-
-#: src/screens/Settings.js:237
-#: src/screens/Settings.js:244
-#: src/screens/Settings.js:249
-msgid "Change"
-msgstr ""
-
-#: src/screens/Settings.js:239
-msgid "Hide zero-balance tokens:"
-msgstr ""
-
-#: src/screens/Settings.js:246
-msgid ""
-"When selected, any tokens with a balance of zero will not be displayed "
-"anywhere in the wallet."
-msgstr ""
-
-#: src/screens/Settings.js:249
-msgid "Automatically report bugs to Hathor:"
-msgstr ""
-
-#: src/screens/Settings.js:252
-=======
 #: src/screens/Settings.js:201
 #: src/screens/Settings.js:202
 msgid "No"
@@ -805,32 +702,12 @@
 msgstr ""
 
 #: src/screens/Settings.js:205
->>>>>>> c6f406f9
 msgid "Unique identifier"
 msgstr ""
 
 #: src/components/ModalAddressQRCode.js:93
 #: src/components/TokenGeneralInfo.js:160
 #: src/components/WalletAddress.js:153
-<<<<<<< HEAD
-#: src/screens/Settings.js:252
-msgid "Copy to clipboard"
-msgstr ""
-
-#: src/screens/Settings.js:256
-msgid "Untrust all tokens on Ledger"
-msgstr ""
-
-#: src/screens/Settings.js:263
-msgid "Complete action on your hardware wallet"
-msgstr ""
-
-#: src/screens/Settings.js:265
-msgid "You can set your passphrase directly on your hardware wallet."
-msgstr ""
-
-#: src/screens/Settings.js:267
-=======
 #: src/screens/Settings.js:205
 msgid "Copy to clipboard"
 msgstr ""
@@ -848,17 +725,12 @@
 msgstr ""
 
 #: src/screens/Settings.js:220
->>>>>>> c6f406f9
 msgid "|fn:More info| about this on Ledger."
 msgstr ""
 
 #: src/components/TxData.js:730
 #: src/components/WalletAddress.js:182
-<<<<<<< HEAD
-#: src/screens/Settings.js:272
-=======
 #: src/screens/Settings.js:225
->>>>>>> c6f406f9
 msgid "Copied to clipboard!"
 msgstr ""
 
@@ -889,44 +761,44 @@
 msgstr ""
 
 #: src/components/WalletBalance.js:44
-#: src/screens/UnknownTokens.js:152
+#: src/screens/UnknownTokens.js:142
 msgid "Total:"
 msgstr ""
 
 #: src/components/WalletBalance.js:45
-#: src/screens/UnknownTokens.js:153
+#: src/screens/UnknownTokens.js:143
 msgid "Available:"
 msgstr ""
 
 #: src/components/WalletBalance.js:46
-#: src/screens/UnknownTokens.js:154
+#: src/screens/UnknownTokens.js:144
 msgid "Locked:"
 msgstr ""
 
-#: src/screens/UnknownTokens.js:158
+#: src/screens/UnknownTokens.js:148
 msgid "Show history"
 msgstr ""
 
-#: src/screens/UnknownTokens.js:159
+#: src/screens/UnknownTokens.js:149
 msgid "Hide history"
 msgstr ""
 
-#: src/screens/UnknownTokens.js:175
+#: src/screens/UnknownTokens.js:165
 msgid "Unknown Tokens"
 msgstr ""
 
-#: src/screens/UnknownTokens.js:176
+#: src/screens/UnknownTokens.js:166
 msgid "Register Tokens"
 msgstr ""
 
-#: src/screens/UnknownTokens.js:178
+#: src/screens/UnknownTokens.js:168
 msgid ""
 "Those are the custom tokens which you have at least one transaction. They "
 "are still unregistered in this wallet. You need to register a custom token "
 "in order to send new transactions using it."
 msgstr ""
 
-#: src/screens/UnknownTokens.js:179
+#: src/screens/UnknownTokens.js:169
 msgid ""
 "If you have reset your wallet, you need to register your custom tokens "
 "again."
@@ -1721,17 +1593,17 @@
 msgid "Your balance available:"
 msgstr ""
 
-#: src/components/TokenBar.js:158
+#: src/components/TokenBar.js:142
 msgid "Tokens"
 msgstr ""
 
-#: src/components/TokenBar.js:186
-#: src/components/TokenBar.js:187
+#: src/components/TokenBar.js:170
+#: src/components/TokenBar.js:171
 msgid "Lock wallet"
 msgstr ""
 
-#: src/components/TokenBar.js:190
-#: src/components/TokenBar.js:191
+#: src/components/TokenBar.js:174
+#: src/components/TokenBar.js:175
 msgid "Settings"
 msgstr ""
 
