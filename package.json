{
  "name": "hathor-wallet",
  "jest": {
    "collectCoverageFrom": [
      "src/**/*.{js,jsx,ts,tsx}",
      "!<rootDir>/node_modules/"
    ],
    "coverageThreshold": {
      "global": {
        "branches": 15,
        "functions": 5,
        "lines": 25,
        "statements": 25
      }
    },
    "coverageReporters": [
      "html",
      "text"
    ]
  },
  "productName": "Hathor Wallet",
  "description": "Light wallet for Hathor Network",
  "author": "Hathor Foundation <contact@hathor.network> (https://hathor.network/)",
<<<<<<< HEAD
  "version": "0.7.0",
  "private": true,
  "dependencies": {
    "@sentry/electron": "^0.17.0",
    "axios": "^0.19.0",
    "bitcore-mnemonic": "^8.3.3",
    "bootstrap": "^4.0.0",
    "crypto-js": "^3.1.9-1",
    "eslint-config-airbnb": "^17.1.0",
    "eslint-plugin-react": "^7.13.0",
    "font-awesome": "^4.7.0",
    "fsevents": "^2.0.7",
    "jquery": "^3.4.1",
    "long": "^4.0.0",
    "node-sass-chokidar": "^1.3.5",
=======
  "version": "0.9.0-beta",
  "private": true,
  "dependencies": {
    "@sentry/electron": "^0.17.0",
    "bootstrap": "^4.0.0",
    "eslint-config-airbnb": "^16.1.0",
    "eslint-plugin-react": "^7.5.1",
    "font-awesome": "^4.7.0",
    "@hathor/wallet-lib": "^0.3.0",
    "jquery": "^3.2.1",
    "node-sass-chokidar": "0.0.3",
>>>>>>> 78b85036
    "npm-run-all": "^4.1.2",
    "popper.js": "^1.15.0",
    "qrcode.react": "^0.9.3",
    "react": "^16.8.6",
    "react-copy-to-clipboard": "^5.0.1",
    "react-dom": "^16.8.6",
    "react-loading": "^2.0.3",
    "react-redux": "^7.1.0",
    "react-router-dom": "^5.0.1",
    "react-scripts": "^3.0.1",
    "redux": "^4.0.0",
    "viz.js": "^2.1.2"
  },
  "main": "public/electron.js",
  "homepage": "./",
  "scripts": {
    "build-css": "node-sass-chokidar src/ -o src/",
    "watch-css": "npm run build-css && node-sass-chokidar src/ -o src/ --watch --recursive",
    "start-js": "react-scripts start",
    "start": "npm-run-all -p watch-css start-js",
    "build-js": "react-scripts build",
    "build": "npm-run-all build-css build-js",
    "test": "react-scripts test --env=node",
    "eject": "react-scripts eject",
    "electron": "electron --inspect=5858 .",
    "preelectron-pack": "npm run build",
    "electron-pack": "build --mac --win --linux -c.extraMetadata.main=build/electron.js"
  },
  "devDependencies": {
    "@sentry/browser": "^5.0.5",
    "@sentry/cli": "^1.40.0",
<<<<<<< HEAD
    "axios-mock-adapter": "^1.16.0",
    "electron": "^5.0.3",
    "electron-builder": "^20.43.0",
    "electron-devtools-installer": "^2.2.4",
    "electron-notarize": "^0.1.1",
    "jest-html-reporter": "^2.5.0",
    "jest-localstorage-mock": "^2.4.0",
    "jsdoc": "^3.6.2",
    "mock-socket": "^8.0.5",
    "typescript": "^3.5.1"
=======
    "electron": "^4.0.3",
    "electron-builder": "^20.38.5",
    "electron-devtools-installer": "^2.2.4",
    "jsdoc": "^3.5.5"
>>>>>>> 78b85036
  },
  "build": {
    "appId": "network.hathor.macos.wallet",
    "compression": "maximum",
    "afterSign": "scripts/notarize.js",
    "win": {
      "icon": "build/icon.png",
      "target": "nsis",
      "publisherName": "Hathor Labs"
    },
    "mac": {
      "provisioningProfile": "mac_production.provisionprofile",
      "hardenedRuntime": true,
      "gatekeeperAssess": false,
      "entitlements": "build/entitlements.mac.plist",
      "entitlementsInherit": "build/entitlements.mac.plist",
      "icon": "build/icon.icns",
      "target": [
        "dmg",
        "mas"
      ]
    },
    "mas": {
      "entitlements": "build/entitlements.mas.plist",
      "entitlementsInherit": "build/entitlements.mas.plist"
    },
    "linux": {
      "target": [
        "AppImage",
        "deb"
      ]
    }
  },
  "browserslist": [
    ">0.2%",
    "not dead",
    "not ie <= 11",
    "not op_mini all"
  ]
}<|MERGE_RESOLUTION|>--- conflicted
+++ resolved
@@ -21,35 +21,17 @@
   "productName": "Hathor Wallet",
   "description": "Light wallet for Hathor Network",
   "author": "Hathor Foundation <contact@hathor.network> (https://hathor.network/)",
-<<<<<<< HEAD
-  "version": "0.7.0",
-  "private": true,
-  "dependencies": {
-    "@sentry/electron": "^0.17.0",
-    "axios": "^0.19.0",
-    "bitcore-mnemonic": "^8.3.3",
-    "bootstrap": "^4.0.0",
-    "crypto-js": "^3.1.9-1",
-    "eslint-config-airbnb": "^17.1.0",
-    "eslint-plugin-react": "^7.13.0",
-    "font-awesome": "^4.7.0",
-    "fsevents": "^2.0.7",
-    "jquery": "^3.4.1",
-    "long": "^4.0.0",
-    "node-sass-chokidar": "^1.3.5",
-=======
   "version": "0.9.0-beta",
   "private": true,
   "dependencies": {
     "@sentry/electron": "^0.17.0",
     "bootstrap": "^4.0.0",
-    "eslint-config-airbnb": "^16.1.0",
-    "eslint-plugin-react": "^7.5.1",
+    "eslint-config-airbnb": "^17.1.0",
+    "eslint-plugin-react": "^7.13.0",
+    "@hathor/wallet-lib": "^0.3.0",
     "font-awesome": "^4.7.0",
-    "@hathor/wallet-lib": "^0.3.0",
-    "jquery": "^3.2.1",
-    "node-sass-chokidar": "0.0.3",
->>>>>>> 78b85036
+    "jquery": "^3.4.1",
+    "node-sass-chokidar": "^1.3.5",
     "npm-run-all": "^4.1.2",
     "popper.js": "^1.15.0",
     "qrcode.react": "^0.9.3",
@@ -81,23 +63,11 @@
   "devDependencies": {
     "@sentry/browser": "^5.0.5",
     "@sentry/cli": "^1.40.0",
-<<<<<<< HEAD
-    "axios-mock-adapter": "^1.16.0",
     "electron": "^5.0.3",
     "electron-builder": "^20.43.0",
     "electron-devtools-installer": "^2.2.4",
     "electron-notarize": "^0.1.1",
-    "jest-html-reporter": "^2.5.0",
-    "jest-localstorage-mock": "^2.4.0",
-    "jsdoc": "^3.6.2",
-    "mock-socket": "^8.0.5",
-    "typescript": "^3.5.1"
-=======
-    "electron": "^4.0.3",
-    "electron-builder": "^20.38.5",
-    "electron-devtools-installer": "^2.2.4",
-    "jsdoc": "^3.5.5"
->>>>>>> 78b85036
+    "jsdoc": "^3.6.2"
   },
   "build": {
     "appId": "network.hathor.macos.wallet",
