{
  "name": "hathor-wallet",
  "jest": {
    "collectCoverageFrom": [
      "src/**/*.{js,jsx,ts,tsx}",
      "!<rootDir>/node_modules/"
    ],
    "coverageThreshold": {
      "global": {
        "branches": 15,
        "functions": 5,
        "lines": 25,
        "statements": 25
      }
    },
    "coverageReporters": [
      "html",
      "text"
    ]
  },
  "productName": "Hathor Wallet",
  "description": "Light wallet for Hathor Network",
  "author": "Hathor Labs <contact@hathor.network> (https://hathor.network/)",
  "version": "0.9.0-beta",
  "private": true,
  "dependencies": {
    "@sentry/electron": "^0.17.0",
    "bootstrap": "^4.0.0",
    "eslint-config-airbnb": "^17.1.0",
    "eslint-plugin-react": "^7.13.0",
    "@hathor/wallet-lib": "^0.4.1",
    "font-awesome": "^4.7.0",
<<<<<<< HEAD
    "@hathor/wallet-lib": "^0.4.1",
    "jquery": "^3.2.1",
    "node-sass-chokidar": "0.0.3",
=======
    "jquery": "^3.4.1",
    "node-sass-chokidar": "^1.3.5",
>>>>>>> d11e8053
    "npm-run-all": "^4.1.2",
    "popper.js": "^1.15.0",
    "qrcode.react": "^0.9.3",
    "react": "^16.8.6",
    "react-copy-to-clipboard": "^5.0.1",
    "react-dom": "^16.8.6",
    "react-loading": "^2.0.3",
    "react-redux": "^7.1.0",
    "react-router-dom": "^5.0.1",
    "react-scripts": "^3.0.1",
    "redux": "^4.0.0",
    "viz.js": "^2.1.2"
  },
  "main": "build/electron.js",
  "homepage": "./",
  "scripts": {
    "build-css": "node-sass-chokidar src/ -o src/",
    "watch-css": "npm run build-css && node-sass-chokidar src/ -o src/ --watch --recursive",
    "start-js": "react-scripts start",
    "start": "npm-run-all -p watch-css start-js",
    "build-js": "react-scripts build",
    "build": "npm-run-all build-css build-js",
    "test": "react-scripts test --env=node",
    "eject": "react-scripts eject",
    "electron": "electron --inspect=5858 .",
    "preelectron-pack": "npm run build",
    "electron-pack": "electron-builder --mac --win --linux -c.extraMetadata.main=build/electron.js"
  },
  "devDependencies": {
    "@sentry/browser": "^5.0.5",
    "@sentry/cli": "^1.40.0",
    "electron": "^5.0.3",
    "electron-builder": "^20.43.0",
    "electron-devtools-installer": "^2.2.4",
    "electron-notarize": "^0.1.1",
    "jsdoc": "^3.6.2",
    "typescript": "^3.5.3"
  },
  "build": {
    "appId": "network.hathor.macos.wallet",
    "compression": "maximum",
    "afterSign": "scripts/notarize.js",
    "win": {
      "icon": "build/icon.png",
      "target": "nsis",
      "publisherName": "Hathor Labs"
    },
    "mac": {
      "provisioningProfile": "mac_production.provisionprofile",
      "hardenedRuntime": true,
      "gatekeeperAssess": false,
      "entitlements": "build/entitlements.mac.plist",
      "entitlementsInherit": "build/entitlements.mac.plist",
      "icon": "build/icon.icns",
      "target": "dmg"
    },
    "linux": {
      "target": [
        "AppImage",
        "deb"
      ]
    }
  },
  "browserslist": [
    ">0.2%",
    "not dead",
    "not ie <= 11",
    "not op_mini all"
  ]
}<|MERGE_RESOLUTION|>--- conflicted
+++ resolved
@@ -30,14 +30,8 @@
     "eslint-plugin-react": "^7.13.0",
     "@hathor/wallet-lib": "^0.4.1",
     "font-awesome": "^4.7.0",
-<<<<<<< HEAD
-    "@hathor/wallet-lib": "^0.4.1",
-    "jquery": "^3.2.1",
-    "node-sass-chokidar": "0.0.3",
-=======
     "jquery": "^3.4.1",
     "node-sass-chokidar": "^1.3.5",
->>>>>>> d11e8053
     "npm-run-all": "^4.1.2",
     "popper.js": "^1.15.0",
     "qrcode.react": "^0.9.3",
