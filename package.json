{
  "name": "hathor-wallet",
  "jest": {
    "collectCoverageFrom": [
      "src/**/*.{js,jsx,ts,tsx}",
      "!<rootDir>/node_modules/"
    ],
    "coverageThreshold": {
      "global": {
        "branches": 1,
        "functions": 2,
        "lines": 5,
        "statements": 5
      }
    },
    "coverageReporters": [
      "text-summary",
      "lcov",
      "clover"
    ]
  },
  "productName": "Hathor Wallet",
  "description": "Light wallet for Hathor Network",
  "author": "Hathor Labs <contact@hathor.network> (https://hathor.network/)",
  "version": "0.31.0",
  "engines": {
    "node": ">=22.0.0",
    "npm": ">=10.0.0"
  },
  "private": true,
  "resolutions": {
    "axios": "1.7.7",
    "@hathor/wallet-lib/axios": "1.7.7",
    "@hathor/hathor-rpc-handler/@hathor/wallet-lib/axios": "1.7.7"
  },
  "dependencies": {
    "@hathor/hathor-rpc-handler": "0.0.3-experimental-alpha",
    "@hathor/wallet-lib": "2.0.1",
    "@ledgerhq/hw-transport-node-hid": "6.28.1",
    "@reduxjs/toolkit": "2.2.3",
    "@reown/walletkit": "1.1.2",
    "@sentry/electron": "3.0.7",
<<<<<<< HEAD
    "@walletconnect/core": "2.17.3",
    "@walletconnect/utils": "2.17.3",
=======
>>>>>>> 7e4734aa
    "axios": "1.7.7",
    "babel-polyfill": "6.26.0",
    "bootstrap": "4.6.1",
    "eslint-config-airbnb": "19.0.4",
    "eslint-plugin-react": "7.33.2",
    "font-awesome": "4.7.0",
    "jquery": "3.7.1",
    "npm-run-all": "4.1.5",
    "patch-package": "6.4.7",
    "popper.js": "1.16.1",
    "prop-types": "15.8.1",
    "qrcode.react": "3.1.0",
    "react": "18.2.0",
    "react-app-rewired": "2.2.1",
    "react-copy-to-clipboard": "5.1.0",
    "react-dom": "18.2.0",
    "react-loading": "2.0.3",
    "react-paginate": "8.2.0",
    "react-redux": "7.2.8",
    "react-router-dom": "6.22.3",
    "react-scripts": "5.0.1",
    "redux-saga": "1.2.1",
    "redux-thunk": "2.4.1",
    "ttag": "1.8.6",
    "unleash-proxy-client": "3.2.0",
    "viz.js": "2.1.2"
  },
  "main": "public/electron.js",
  "homepage": "./",
  "scripts": {
    "build-css": "sass --no-source-map src/index.module.scss src/index.css",
    "watch-css": "npm run build-css && sass --no-source-map -w src/index.module.scss src/index.css",
    "start-js": "react-app-rewired --openssl-legacy-provider start",
    "start": "npm-run-all -p watch-css start-js",
    "build-js": "react-app-rewired --openssl-legacy-provider build",
    "build": "react-app-rewired build",
    "test": "react-app-rewired test",
    "e2e": "cypress run",
    "eject": "react-scripts eject",
    "electron": "electron --inspect=5858 --trace-uncaught .",
    "electron-deps": "electron-builder install-app-deps",
    "electron-pack": "electron-builder --mac --win --linux -c.extraMetadata.main=build/electron.js",
    "electron-pack-mac": "electron-builder --mac -c.extraMetadata.main=build/electron.js",
    "electron-pack-linux": "electron-builder --linux -c.extraMetadata.main=build/electron.js",
    "electron-pack-linux-arm64": "electron-builder --linux --arm64 -c.extraMetadata.main=build/electron.js",
    "electron-pack-win": "electron-builder --win -c.extraMetadata.main=build/electron.js",
    "watch-electron": "ELECTRON_START_URL=http://localhost:3000 NODE_ENV=dev nodemon --watch ./public/**/* --watch . --exec 'npm run electron'",
    "electron-dev": "ELECTRON_START_URL=http://localhost:3000 NODE_ENV=dev electron --inspect=5858 --trace-uncaught .",
    "electron-debug": "ELECTRON_START_URL=http://localhost:3000 NODE_ENV=dev electron --inspect=5858 --trace-uncaught --unsafe-mode --hathor-debug .",
    "electron-dev-concurrently": "npx concurrently 'npx cross-env BROWSER=none npm run start' 'npx wait-on http://localhost:3000/ && npx cross-env ELECTRON_START_URL=http://localhost:3000 NODE_ENV=dev electron --inspect=5858 .'",
    "locale-update-pot": "bash -c 'if command -v ttag &> /dev/null; then ttag extract -o ./locale/texts.pot ./src/; else ./node_modules/.bin/ttag extract -o ./locale/texts.pot ./src/; fi'",
    "postinstall": "npx cross-env ELECTRON_BUILDER_ALLOW_UNRESOLVED_DEPENDENCIES=true npm run electron-deps && patch-package",
    "generate-doc": "npx jsdoc -c jsdoc.json -r src/. README.md || exit 0",
    "qa_network_up": "docker compose -f ./qa/large-values-network/docker-compose.yml up",
    "qa_network_down": "docker compose -f ./qa/large-values-network/docker-compose.yml down"
  },
  "devDependencies": {
    "@lavamoat/webpack": "0.7.0-beta.0",
    "@sentry/browser": "7.99.0",
    "@sentry/cli": "2.27.0",
    "@testing-library/cypress": "10.0.2",
    "@testing-library/react": "14.1.2",
    "@testing-library/user-event": "14.5.1",
    "buffer": "6.0.3",
    "cypress": "13.16.0",
    "electron": "27.1.3",
    "electron-builder": "24.6.4",
    "electron-devtools-installer": "3.2.0",
    "eslint-plugin-cypress": "2.12.1",
    "exports-loader": "5.0.0",
    "imports-loader": "5.0.0",
    "jsdoc": "4.0.2",
    "node-noop": "1.0.0",
    "node-stdlib-browser": "1.2.0",
    "nodemon": "3.0.3",
    "null-loader": "4.0.1",
    "process": "0.11.10",
    "sass": "1.70.0"
  },
  "build": {
    "appId": "network.hathor.macos.wallet",
    "compression": "maximum",
    "win": {
      "icon": "build/icon.png",
      "target": "nsis",
      "publisherName": "Hathor Labs",
      "sign": "./scripts/win-ev-sign.js"
    },
    "mac": {
      "provisioningProfile": "keys/mac_production.provisionprofile",
      "notarize": {
        "teamId": "TEAM-ID-HERE"
      },
      "hardenedRuntime": true,
      "gatekeeperAssess": false,
      "entitlements": "build/entitlements.mac.plist",
      "entitlementsInherit": "build/entitlements.mac.plist",
      "icon": "build/icon.icns",
      "target": "dmg"
    },
    "linux": {
      "target": [
        "AppImage",
        "deb"
      ],
      "extraResources": [
        {
          "from": "build_resources/linux/apparmor-profile",
          "to": "./apparmor-profile"
        }
      ]
    },
    "deb": {
      "afterInstall": "build_resources/linux/after-install.tpl",
      "afterRemove": "build_resources/linux/after-remove.tpl"
    },
    "directories": {
      "buildResources": "build_resources"
    }
  },
  "browserslist": [
    ">0.2%",
    "not dead",
    "not ie <= 11",
    "not op_mini all"
  ],
  "overrides": [
    {
      "extends": [
        "plugin:cypress/recommended"
      ],
      "files": [
        "cypress/**/*.js"
      ]
    }
  ]
}<|MERGE_RESOLUTION|>--- conflicted
+++ resolved
@@ -40,11 +40,8 @@
     "@reduxjs/toolkit": "2.2.3",
     "@reown/walletkit": "1.1.2",
     "@sentry/electron": "3.0.7",
-<<<<<<< HEAD
     "@walletconnect/core": "2.17.3",
     "@walletconnect/utils": "2.17.3",
-=======
->>>>>>> 7e4734aa
     "axios": "1.7.7",
     "babel-polyfill": "6.26.0",
     "bootstrap": "4.6.1",
