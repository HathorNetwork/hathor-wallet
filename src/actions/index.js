--- conflicted
+++ resolved
@@ -143,11 +143,11 @@
 export const removeTokenMetadata = data => ({ type: "remove_token_metadata", payload: data });
 
 /**
-<<<<<<< HEAD
  * Set the current wallet prefix
  */
 export const setWalletPrefix = prefix => ({type: "set_wallet_prefix", payload: prefix});
-=======
+
+/**
  * Partially update history and balance
  */
 export const partiallyUpdateHistoryAndBalance = (data) => ({ type: "partially_update_history_and_balance", payload: data });
@@ -165,5 +165,4 @@
 /**
  * This will resolve the promise and reset the lockWalletPromise state
  */
-export const resolveLockWalletPromise = (pin) => ({ type: "resolve_lock_wallet_promise", payload: pin });
->>>>>>> fa0e8298
+export const resolveLockWalletPromise = (pin) => ({ type: "resolve_lock_wallet_promise", payload: pin });