--- conflicted
+++ resolved
@@ -439,24 +439,16 @@
 });
 
 /**
-<<<<<<< HEAD
- * version {str} version of the connected server (e.g., 0.26.0-beta)
- * network {str} network of the connected server (e.g., mainnet, testnet)
- * decimalPlaces {number} number of decimal places (e.g. 2, 4)
- */
-export const setServerInfo = ({ version, network, decimalPlaces }) => (
-  { type: types.SET_SERVER_INFO, payload: { version, network, decimalPlaces } }
-=======
  * @param {string} version - version of the connected server (e.g., 0.26.0-beta)
  * @param {string} network - network of the connected server (e.g., mainnet, testnet)
+ * @param {number} decimalPlaces - number of decimal places (e.g. 2, 4)
  * @param {Object[]} customTokens - list of network custom tokens
  * @param {string} customTokens[].uid
  * @param {string} customTokens[].name
  * @param {string} customTokens[].symbol
  */
-export const setServerInfo = ({ version, network, customTokens }) => (
-  { type: types.SET_SERVER_INFO, payload: { version, network, customTokens } }
->>>>>>> bfd5b87d
+export const setServerInfo = ({ version, network, customTokens, decimalPlaces }) => (
+  { type: types.SET_SERVER_INFO, payload: { version, network, customTokens, decimalPlaces } }
 );
 
 export const featureToggleInitialized = () => ({
