import events from 'events';
import { UnleashClient } from 'unleash-proxy-client';
<<<<<<< HEAD
import { UNLEASH_CLIENT_KEY, UNLEASH_POLLING_INTERVAL, UNLEASH_URL, } from './constants';
=======
import {
  UNLEASH_URL,
  UNLEASH_CLIENT_KEY,
  UNLEASH_POLLING_INTERVAL,
  WALLET_SERVICE_FEATURE_TOGGLE,
} from './constants';
import helpers from './utils/helpers';
>>>>>>> e4859db9

const IGNORE_WALLET_SERVICE_FLAG = 'featureFlags:ignoreWalletServiceFlag';

export const Events = {
  WALLET_SERVICE_ENABLED: 'wallet-service-enabled',
  ATOMIC_SWAP_ENABLED: 'atomic-swap-enabled',
};

export class FeatureFlags extends events.EventEmitter {
  constructor(userId, network) {
    super();

    this.userId = userId;
    this.network = network;
<<<<<<< HEAD
    this.walletServiceFlag = `wallet-service-wallet-desktop-${this.network}.rollout`;
    this.atomicSwapFlag = `atomic-swap-wallet-desktop-${this.network}.rollout`;
=======
    this.walletServiceFlag = WALLET_SERVICE_FEATURE_TOGGLE;
>>>>>>> e4859db9
    this.walletServiceEnabled = null;
    this.atomicSwapEnabled = null;
    this.client = new UnleashClient({
      url: UNLEASH_URL,
      clientKey: UNLEASH_CLIENT_KEY,
      refreshInterval: UNLEASH_POLLING_INTERVAL,
      appName: `wallet-service-wallet-desktop`,
    });

    this.client.on('update', () => {
      // Get current flag
      const walletServiceEnabled = this.client.isEnabled(this.walletServiceFlag);
      const atomicSwapEnabled = this.client.isEnabled(this.atomicSwapFlag);

      // We should only emit an update if we already had a value on the instance
      // and if the value has changed
      if (this.walletServiceEnabled !== null && (
        this.walletServiceEnabled !== walletServiceEnabled
      )) {
        this.walletServiceEnabled = walletServiceEnabled;
        this.emit(Events.WALLET_SERVICE_ENABLED, walletServiceEnabled);
      }

      if (this.atomicSwapEnabled !== null && (
        this.atomicSwapEnabled !== atomicSwapEnabled
      )) {
        this.atomicSwapEnabled = atomicSwapEnabled;
        this.emit(Events.ATOMIC_SWAP_ENABLED, atomicSwapEnabled);
      }
    });
  }

  /**
  * Uses the Hathor Unleash Server and Proxy to determine if the
  * wallet should use the WalletService facade or the old facade
  *
  * @params {string} userId An user identifier (e.g. the firstAddress)
  * @params {string} network The network name ('mainnet' or 'testnet')
  *
  * @return {boolean} The result from the unleash feature flag
  */
  async shouldUseWalletService() {
    try {
      const shouldIgnore = await localStorage.getItem(IGNORE_WALLET_SERVICE_FLAG);
      if (shouldIgnore) {
        return false;
      }
      this.client.updateContext({
        userId: this.userId,
        properties: {
          network: this.network,
          platform: helpers.getCurrentOS(),
        },
      });

      // Start polling for feature flag updates
      await this.client.start();

      // start() method will have already called the fetchToggles, so the flag should be enabled
      const isWalletServiceEnabled = this.client.isEnabled(this.walletServiceFlag);
      this.walletServiceEnabled = isWalletServiceEnabled;

      return this.walletServiceEnabled;
    } catch (e) {
      // If our feature flag service is unavailable, we default to the
      // old facade
      return false;
    }
  }

  /**
   * Sets the ignore flag on the storage to persist it between app restarts
   */
  async ignoreWalletServiceFlag() {
    await localStorage.setItem(IGNORE_WALLET_SERVICE_FLAG, 'true');
    this.walletServiceEnabled = false;

    // Stop the client from polling
    this.client.stop();
  }

  /**
   * Removes the ignore flag from the storage
   */
  static async clearIgnoreWalletServiceFlag() {
    await localStorage.removeItem(IGNORE_WALLET_SERVICE_FLAG);
  }

  /**
   * Uses the Hathor Unleash Server and Proxy to determine if the
   * wallet should have the Atomic Swap feature
   *
   * @return {boolean} The result from the unleash feature flag
   */
  async shouldUseAtomicSwap() {
    try {
      await this.client.updateContext({ userId: this.userId });

      // Start polling for feature flag updates
      await this.client.start();

      // start() method will have already called the fetchToggles, so the flag should be enabled
      this.atomicSwapEnabled = this.client.isEnabled(this.atomicSwapFlag);

      return this.atomicSwapEnabled;
    } catch (e) {
      // If our feature flag service is unavailable, we default to the
      // old facade
      return false;
    }
  }
}<|MERGE_RESOLUTION|>--- conflicted
+++ resolved
@@ -1,8 +1,5 @@
 import events from 'events';
 import { UnleashClient } from 'unleash-proxy-client';
-<<<<<<< HEAD
-import { UNLEASH_CLIENT_KEY, UNLEASH_POLLING_INTERVAL, UNLEASH_URL, } from './constants';
-=======
 import {
   UNLEASH_URL,
   UNLEASH_CLIENT_KEY,
@@ -10,7 +7,6 @@
   WALLET_SERVICE_FEATURE_TOGGLE,
 } from './constants';
 import helpers from './utils/helpers';
->>>>>>> e4859db9
 
 const IGNORE_WALLET_SERVICE_FLAG = 'featureFlags:ignoreWalletServiceFlag';
 
@@ -25,12 +21,8 @@
 
     this.userId = userId;
     this.network = network;
-<<<<<<< HEAD
-    this.walletServiceFlag = `wallet-service-wallet-desktop-${this.network}.rollout`;
+    this.walletServiceFlag = WALLET_SERVICE_FEATURE_TOGGLE;
     this.atomicSwapFlag = `atomic-swap-wallet-desktop-${this.network}.rollout`;
-=======
-    this.walletServiceFlag = WALLET_SERVICE_FEATURE_TOGGLE;
->>>>>>> e4859db9
     this.walletServiceEnabled = null;
     this.atomicSwapEnabled = null;
     this.client = new UnleashClient({
