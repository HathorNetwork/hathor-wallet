--- conflicted
+++ resolved
@@ -93,11 +93,8 @@
   serverInfo: {
     network: null,
     version: null,
-<<<<<<< HEAD
     decimalPlaces: hathorLib.constants.DECIMAL_PLACES,
-=======
     customTokens: [],
->>>>>>> bfd5b87d
   },
   // This should store the last action dispatched to the START_WALLET_REQUESTED so we can retry
   // in case the START_WALLET saga fails
@@ -957,11 +954,8 @@
     serverInfo: {
       network: action.payload.network,
       version: action.payload.version,
-<<<<<<< HEAD
       decimalPlaces: action.payload.decimalPlaces,
-=======
       customTokens: action.payload.customTokens,
->>>>>>> bfd5b87d
     },
   }
 };
