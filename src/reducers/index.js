--- conflicted
+++ resolved
@@ -51,15 +51,12 @@
   tokenMetadataErrors: [],
   // When metadata is loaded from the lib
   metadataLoaded: false,
-<<<<<<< HEAD
   // Current Wallet Prefix
   walletPrefix: '',
-=======
   // Should we use the wallet service facade?
   useWalletService: false,
   // Promise to be resolved when the user inputs his PIN correctly on the LockedWallet screen
   lockWalletPromise: null,
->>>>>>> fa0e8298
 };
 
 const rootReducer = (state = initialState, action) => {
@@ -121,10 +118,8 @@
       return Object.assign({}, state, {metadataLoaded: action.payload});
     case 'remove_token_metadata':
       return removeTokenMetadata(state, action);
-<<<<<<< HEAD
     case 'set_wallet_prefix':
       return setWalletPrefix(state, action);
-=======
     case 'partially_update_history_and_balance':
       return partiallyUpdateHistoryAndBalance(state, action);
     case 'set_use_wallet_service':
@@ -133,7 +128,6 @@
       return onLockWalletForResult(state, action);
     case 'resolve_lock_wallet_promise':
       return onResolveLockWalletPromise(state, action);
->>>>>>> fa0e8298
     default:
       return state;
   }
