/**
 * Copyright (c) Hathor Labs and its affiliates.
 *
 * This source code is licensed under the MIT license found in the
 * LICENSE file in the root directory of this source tree.
 */

import React, { useEffect } from 'react';
import { ConnectModal } from './modals/ConnectModal';
import { SignMessageModal } from './modals/SignMessageModal';
import { SignOracleDataModal } from './modals/SignOracleDataModal';
import { SendNanoContractTxModal } from './modals/SendNanoContractTxModal';
import { SendTransactionModal } from './modals/SendTransactionModal';
import { CreateTokenModal } from './modals/CreateTokenModal';

export const ReownModalTypes = {
  CONNECT: 'CONNECT',
  SIGN_MESSAGE: 'SIGN_MESSAGE',
  SIGN_ORACLE_DATA: 'SIGN_ORACLE_DATA',
  SEND_NANO_CONTRACT_TX: 'SEND_NANO_CONTRACT_TX',
  SEND_TRANSACTION: 'SEND_TRANSACTION',
  CREATE_TOKEN: 'CREATE_TOKEN',
};

export function ReownModal({ manageDomLifecycle, data, type, onAcceptAction, onRejectAction }) {
  const modalDomId = 'reownModal';

  useEffect(() => {
    manageDomLifecycle(`#${modalDomId}`);
  }, []);

<<<<<<< HEAD
  useEffect(() => {
    if (data?.data?.blueprintId) {
      dispatch({ 
        type: types.BLUEPRINT_FETCH_REQUESTED, 
        payload: data.data.blueprintId
      });
    }
  }, [data?.data?.blueprintId]);

  useEffect(() => {
    const loadFirstAddress = async () => {
      const wallet = getGlobalWallet();
      if (wallet.isReady()) {
        const address = await wallet.getAddressAtIndex(0);
        setFirstAddress(address);
      }
    };
    loadFirstAddress();
  }, []);

  const handleAccept = () => {
    if (type === ReownModalTypes.SEND_NANO_CONTRACT_TX) {
      // For nano contract transactions, we need to include the caller address
      // Process the nano contract transaction
      // Create a new object with the same properties
      const ncData = {
        blueprintId: data.data.blueprintId,
        method: data.data.method,
        args: data.data.args,
        actions: data.data.actions,
        caller: firstAddress
      };
      onAcceptAction(ncData);
    } else {
      onAcceptAction(data);
    }
  };

  const handleReject = () => {
    onRejectAction();
  };

=======
>>>>>>> f03f728d
  const renderModalContent = () => {
    switch (type) {
      case ReownModalTypes.CONNECT:
        return <ConnectModal data={data} onAccept={onAcceptAction} onReject={onRejectAction} />;

      case ReownModalTypes.SIGN_MESSAGE:
        return <SignMessageModal data={data} onAccept={onAcceptAction} onReject={onRejectAction} />;

      case ReownModalTypes.SIGN_ORACLE_DATA:
        return <SignOracleDataModal data={data} onAccept={onAcceptAction} onReject={onRejectAction} />;

      case ReownModalTypes.SEND_NANO_CONTRACT_TX:
        return (
          <SendNanoContractTxModal 
            data={data}
            onAccept={onAcceptAction} 
            onReject={onRejectAction} 
          />
        );

      case ReownModalTypes.SEND_TRANSACTION:
        return (
          <SendTransactionModal
            data={data}
            firstAddress={firstAddress}
            onAccept={handleAccept}
            onReject={handleReject}
          />
        );

      case ReownModalTypes.CREATE_TOKEN:
        return <CreateTokenModal data={data} onAccept={onAcceptAction} onReject={onRejectAction} />;

      default:
        return null;
    }
  };

  return (
    <div className="modal fade" id={modalDomId} tabIndex="-1" role="dialog" aria-labelledby={modalDomId} aria-hidden="true">
      <div className="modal-dialog" role="document">
        <div className="modal-content">
          {renderModalContent()}
        </div>
      </div>
    </div>
  );
} <|MERGE_RESOLUTION|>--- conflicted
+++ resolved
@@ -29,51 +29,6 @@
     manageDomLifecycle(`#${modalDomId}`);
   }, []);
 
-<<<<<<< HEAD
-  useEffect(() => {
-    if (data?.data?.blueprintId) {
-      dispatch({ 
-        type: types.BLUEPRINT_FETCH_REQUESTED, 
-        payload: data.data.blueprintId
-      });
-    }
-  }, [data?.data?.blueprintId]);
-
-  useEffect(() => {
-    const loadFirstAddress = async () => {
-      const wallet = getGlobalWallet();
-      if (wallet.isReady()) {
-        const address = await wallet.getAddressAtIndex(0);
-        setFirstAddress(address);
-      }
-    };
-    loadFirstAddress();
-  }, []);
-
-  const handleAccept = () => {
-    if (type === ReownModalTypes.SEND_NANO_CONTRACT_TX) {
-      // For nano contract transactions, we need to include the caller address
-      // Process the nano contract transaction
-      // Create a new object with the same properties
-      const ncData = {
-        blueprintId: data.data.blueprintId,
-        method: data.data.method,
-        args: data.data.args,
-        actions: data.data.actions,
-        caller: firstAddress
-      };
-      onAcceptAction(ncData);
-    } else {
-      onAcceptAction(data);
-    }
-  };
-
-  const handleReject = () => {
-    onRejectAction();
-  };
-
-=======
->>>>>>> f03f728d
   const renderModalContent = () => {
     switch (type) {
       case ReownModalTypes.CONNECT:
