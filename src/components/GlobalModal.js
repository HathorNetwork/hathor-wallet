/**
 * Copyright (c) Hathor Labs and its affiliates.
 *
 * This source code is licensed under the MIT license found in the
 * LICENSE file in the root directory of this source tree.
 */

import $ from 'jquery';
import React, { useState, createContext, useContext } from 'react';
import ModalAlert from './ModalAlert';
import ModalAddressQRCode from './ModalAddressQRCode';
import ModalAddToken from './ModalAddToken';
import ModalAddManyTokens from './ModalAddManyTokens';
import ModalAlertNotSupported from './ModalAlertNotSupported';
import ModalConfirm from './ModalConfirm';
import ModalBackupWords from './ModalBackupWords';
import ModalLedgerResetTokenSignatures from './ModalLedgerResetTokenSignatures';
import ModalResetAllData from './ModalResetAllData';
import ModalLedgerSignToken from './ModalLedgerSignToken';
import ModalConfirmTestnet from './ModalConfirmTestnet';
import ModalSendTx from './ModalSendTx';
import ModalUnregisteredTokenInfo from './ModalUnregisteredTokenInfo';
<<<<<<< HEAD
import { ModalAtomicSend } from "./atomic-swap/ModalAtomicSend";
import { ModalAtomicReceive } from "./atomic-swap/ModalAtomicReceive";
import { ModalAtomicPin } from "./atomic-swap/PinModal";
import { ModalAtomicExternalChange } from "./atomic-swap/ExternalChangeModal";
=======
import ModalPin from "./ModalPin";
>>>>>>> e4859db9

const initialState = {
  showModal: () => {},
  hideModal: () => {},
  store: {},
};

export const MODAL_TYPES = {
  'ALERT': 'ALERT',
  'ADDRESS_QR_CODE': 'ADDRESS_QR_CODE',
  'MODAL_ADD_TOKEN': 'MODAL_ADD_TOKEN',
  'ADD_MANY_TOKENS': 'ADD_MANY_TOKENS',
  'ALERT_NOT_SUPPORTED': 'ALERT_NOT_SUPPORTED',
  'CONFIRM': 'CONFIRM',
  'BACKUP_WORDS': 'BACKUP_WORDS',
  'RESET_TOKEN_SIGNATURES': 'RESET_TOKEN_SIGNATURES',
  'RESET_ALL_DATA': 'RESET_ALL_DATA',
  'LEDGER_SIGN_TOKEN': 'LEDGER_SIGN_TOKEN',
  'CONFIRM_TESTNET': 'CONFIRM_TESTNET',
  'SEND_TX': 'SEND_TX',
  'UNREGISTERED_TOKEN_INFO': 'UNREGISTERED_TOKEN_INFO',
<<<<<<< HEAD
  'ATOMIC_SEND': 'ATOMIC_SEND',
  'ATOMIC_RECEIVE': 'ATOMIC_RECEIVE',
  'ATOMIC_PIN': 'ATOMIC_PIN',
  'ATOMIC_EXTERNAL_CHANGE': 'ATOMIC_EXTERNAL_CHANGE',
=======
  'PIN': 'PIN',
>>>>>>> e4859db9
};

export const MODAL_COMPONENTS = {
  [MODAL_TYPES.ALERT]: ModalAlert,
  [MODAL_TYPES.ADDRESS_QR_CODE]: ModalAddressQRCode,
  [MODAL_TYPES.MODAL_ADD_TOKEN]: ModalAddToken,
  [MODAL_TYPES.ADD_MANY_TOKENS]: ModalAddManyTokens,
  [MODAL_TYPES.ALERT_NOT_SUPPORTED]: ModalAlertNotSupported,
  [MODAL_TYPES.CONFIRM]: ModalConfirm,
  [MODAL_TYPES.BACKUP_WORDS]: ModalBackupWords,
  [MODAL_TYPES.RESET_TOKEN_SIGNATURES]: ModalLedgerResetTokenSignatures,
  [MODAL_TYPES.RESET_ALL_DATA]: ModalResetAllData,
  [MODAL_TYPES.LEDGER_SIGN_TOKEN]: ModalLedgerSignToken,
  [MODAL_TYPES.CONFIRM_TESTNET]: ModalConfirmTestnet,
  [MODAL_TYPES.SEND_TX]: ModalSendTx,
  [MODAL_TYPES.UNREGISTERED_TOKEN_INFO]: ModalUnregisteredTokenInfo,
<<<<<<< HEAD
  [MODAL_TYPES.ATOMIC_SEND]: ModalAtomicSend,
  [MODAL_TYPES.ATOMIC_RECEIVE]: ModalAtomicReceive,
  [MODAL_TYPES.ATOMIC_PIN]: ModalAtomicPin,
  [MODAL_TYPES.ATOMIC_EXTERNAL_CHANGE]: ModalAtomicExternalChange,
=======
  [MODAL_TYPES.PIN]: ModalPin,
>>>>>>> e4859db9
};

export const GlobalModalContext = createContext(initialState);

export const useGlobalModalContext = () => useContext(GlobalModalContext);

export const GlobalModal = ({ children }) => {
  const [store, setStore] = useState();

  /**
   * @param {string|unknown} [domSelector] Optional parameter, will attempt to hide this modal if informed with a string
   */
  const hideModal = (domSelector) => {
    setStore({
      ...store,
      modalType: null,
      modalProps: {},
    });

    // jQuery aparently is not happy with us destroying the DOM
    // before he is done with his modal hide events, so to prevent
    // a bug where the backdrop some times gets stuck even after the
    // modal is closed, we can just remove it:
    $('.modal-backdrop').fadeOut(150);

    // Same problem happens with the class jquery adds to the body,
    // causing the app to stop scrolling. We can just remove it
    $('body').removeClass('modal-open');

    // Managing the modal lifecycle, if the string parameter is offered
    if (typeof domSelector === 'string') {
      const domElement = $(domSelector);
      domElement.modal('hide');
      domElement.off();
    }
  };

  const showModal = (modalType, modalProps = {}) => {
    setStore({
      ...store,
      modalType,
      modalProps,
    });

    // Sometimes the modal backdrop won't show up again after being
    // removed forcefully by the hideModal, so we should just show it
    // again.
    $('.modal-backdrop').fadeIn(150);
  };

  /**
   * Helper method to handle the modal's DOM lifecycle: showing the modal and
   * treating its hide and dispose methods properly.
   * @param {string} domSelector jQuery selector to find the modal's DOM
   */
  const manageDomLifecycle = (domSelector) => {
    const domElement = $(domSelector);

    // First, show the modal
    domElement.modal('show');

    domElement.on('shown.bs.modal', (e) => {
      // When it is properly shown, configure its teardown
      domElement.on('hidden.bs.modal', (e) => {
        hideModal(domSelector);
      });
    });
  }

  const renderComponent = () => {
    const { modalType } = store || {};
    const ModalComponent = MODAL_COMPONENTS[modalType];

    if (!modalType || !ModalComponent) {
      return null;
    }

    const componentProps = {
      onClose: hideModal,
      manageDomLifecycle,
      ...store.modalProps,
    };

    return (
      <ModalComponent {...componentProps} />
    );
  };

  return (
    <GlobalModalContext.Provider value={{
      store,
      showModal,
      hideModal,
    }}>
      {renderComponent()}
      { children }
    </GlobalModalContext.Provider>
  );
};<|MERGE_RESOLUTION|>--- conflicted
+++ resolved
@@ -20,14 +20,10 @@
 import ModalConfirmTestnet from './ModalConfirmTestnet';
 import ModalSendTx from './ModalSendTx';
 import ModalUnregisteredTokenInfo from './ModalUnregisteredTokenInfo';
-<<<<<<< HEAD
+import ModalPin from "./ModalPin";
 import { ModalAtomicSend } from "./atomic-swap/ModalAtomicSend";
 import { ModalAtomicReceive } from "./atomic-swap/ModalAtomicReceive";
-import { ModalAtomicPin } from "./atomic-swap/PinModal";
 import { ModalAtomicExternalChange } from "./atomic-swap/ExternalChangeModal";
-=======
-import ModalPin from "./ModalPin";
->>>>>>> e4859db9
 
 const initialState = {
   showModal: () => {},
@@ -49,14 +45,10 @@
   'CONFIRM_TESTNET': 'CONFIRM_TESTNET',
   'SEND_TX': 'SEND_TX',
   'UNREGISTERED_TOKEN_INFO': 'UNREGISTERED_TOKEN_INFO',
-<<<<<<< HEAD
+  'PIN': 'PIN',
   'ATOMIC_SEND': 'ATOMIC_SEND',
   'ATOMIC_RECEIVE': 'ATOMIC_RECEIVE',
-  'ATOMIC_PIN': 'ATOMIC_PIN',
   'ATOMIC_EXTERNAL_CHANGE': 'ATOMIC_EXTERNAL_CHANGE',
-=======
-  'PIN': 'PIN',
->>>>>>> e4859db9
 };
 
 export const MODAL_COMPONENTS = {
@@ -73,14 +65,10 @@
   [MODAL_TYPES.CONFIRM_TESTNET]: ModalConfirmTestnet,
   [MODAL_TYPES.SEND_TX]: ModalSendTx,
   [MODAL_TYPES.UNREGISTERED_TOKEN_INFO]: ModalUnregisteredTokenInfo,
-<<<<<<< HEAD
+  [MODAL_TYPES.PIN]: ModalPin,
   [MODAL_TYPES.ATOMIC_SEND]: ModalAtomicSend,
   [MODAL_TYPES.ATOMIC_RECEIVE]: ModalAtomicReceive,
-  [MODAL_TYPES.ATOMIC_PIN]: ModalAtomicPin,
   [MODAL_TYPES.ATOMIC_EXTERNAL_CHANGE]: ModalAtomicExternalChange,
-=======
-  [MODAL_TYPES.PIN]: ModalPin,
->>>>>>> e4859db9
 };
 
 export const GlobalModalContext = createContext(initialState);
