/**
 * Copyright (c) Hathor Labs and its affiliates.
 *
 * This source code is licensed under the MIT license found in the
 * LICENSE file in the root directory of this source tree.
 */

import React, { useState } from 'react';
import { t } from 'ttag';
import { useSelector, useDispatch } from 'react-redux';
import { numberUtils } from '@hathor/wallet-lib';
import { selectToken } from '../actions/index';
import { get } from 'lodash';
import helpers from '../utils/helpers';
import wallet from "../utils/wallet";
import Loading from '../components/Loading';
import { TOKEN_DOWNLOAD_STATUS } from '../sagas/tokens';
import { useLocation, useNavigate } from 'react-router-dom';
import LOCAL_STORE from '../storage';

// Routes that should display the TokenBar
const ROUTE_WHITELIST = [
  '/wallet/',
];

export default function TokenBar () {
  const [opened, setOpened] = useState(false);
  const dispatch = useDispatch();
  const navigate = useNavigate();
  const location = useLocation();

  // These are all tokens that are currently registered on the wallet
  const tokens = useSelector((state) => state.tokens);
  const allTokens = useSelector((state) => state.allTokens);
  const selectedToken = useSelector((state) => state.selectedToken);
  const tokensBalance = useSelector((state) => state.tokensBalance);
  const tokenMetadata = useSelector((state) => state.tokenMetadata);
<<<<<<< HEAD
  const decimalPlaces = useSelector((state) => state.serverInfo.decimalPlaces);
=======
  const networkTokens = useSelector((state) => state.serverInfo.customTokens);
>>>>>>> bfd5b87d

  // If the current route is not in the whitelist, we should not render the tokenbar
  if (ROUTE_WHITELIST.indexOf(location.pathname) < 0) {
    return null;
  }

  /**
   * Get quantity of unknown tokens comparing allTokens and registeredTokens in redux
   *
   * @return {number} Quantity of unknown tokens
   */
  const getUnknownTokens = (hideZeroBalance) => {
    const unknownTokens = wallet.fetchUnknownTokens(
      allTokens,
      tokens,
      tokensBalance,
      hideZeroBalance,
    );

    return unknownTokens.length;
  };

  /**
   * Called when user clicked to expand bar
   */
  const toggleExpand = () => {
    setOpened(!opened);
  };

  /**
   * Called when user selects another token
   *
   * @param {string} uid UID of token user selected
   */
  const tokenSelected = (uid) => dispatch(selectToken(uid));

  /**
   * Called when user clicks to lock wallet, then redirects to locked screen
   */
  const lockWallet = () => {
    LOCAL_STORE.lock();
    navigate('/locked/');
  };

  /**
   * Called when user clicks to go to settings, then redirects to settings screen
   */
  const goToSettings = () => {
    navigate('/settings/');
  };

  /**
   * Gets the balance of one token
   *
   * @param {string} uid UID to get balance from
   * @return {number} Total token balance
   */
  const getTokenBalance = (uid) => {
    const { available, locked } = get(tokensBalance, `${uid}.data`, {
      available: 0,
      locked: 0,
    });

    return available + locked;
  };

  /**
   * Gets the balance of one token formatted for exhibition
   *
   * @param {string} uid UID to get balance from
   * @return {string} String formatted balance, ready for exhibition
   */
  const getTokenBalanceFormatted = (uid) => {
    const total = getTokenBalance(uid);

    // Formatting to string for exhibition
    const isNFT = helpers.isTokenNFT(uid, tokenMetadata);
    return numberUtils.prettyValue(total, isNFT ? 0 : decimalPlaces);
  };

  /**
   * Called when user clicks in the unknown tokens number, then redirects to unknown tokens screen
   */
  const unknownClicked = () => {
    navigate('/unknown_tokens/');
  };

  const renderLoading = () => (
    <Loading width={14} height={14} />
  );

  const shouldHideZeroBalanceTokens = wallet.areZeroBalanceTokensHidden();
  const unknownTokens = getUnknownTokens(shouldHideZeroBalanceTokens);

  const renderTokens = () => {
    // Will fetch registered state.tokens respecting both the shouldHideZeroBalanceTokens setting and
    // the individual alwaysShowToken option for each token.
    const registeredTokens = wallet.fetchRegisteredTokens(
      tokens,
      tokensBalance,
      shouldHideZeroBalanceTokens,
      networkTokens,
    );

    return registeredTokens.map((token) => {
      const tokenUid = token.uid;
      const tokenBalance = get(tokensBalance, `${token.uid}`, {
        status: TOKEN_DOWNLOAD_STATUS.LOADING,
        data: {
          locked: 0,
          available: 0
        }
      });

      return (
        <div
          key={tokenUid}
          className={`token-wrapper ${tokenUid === selectedToken ? 'selected' : ''}`}
          onClick={() => {tokenSelected(tokenUid)}}>
          <span className='ellipsis'>
            {token.symbol} {opened && ` | `}

            {(tokenBalance.status === TOKEN_DOWNLOAD_STATUS.READY && opened) && getTokenBalanceFormatted(tokenUid)}
            {(tokenBalance.status === TOKEN_DOWNLOAD_STATUS.LOADING  && opened) && renderLoading()}
          </span>
        </div>
      )
    });
  };

  const renderExpandedHeader = () => {
    return (
      <div className='d-flex align-items-center justify-content-between flex-row w-100'>
        <span>{t`Tokens`}</span>
        <i className='fa fa-chevron-left' title='Close bar'></i>
      </div>
    )
  };

  const renderUnknownTokens = () => {
    return (
      <div title={`${unknownTokens} unknown ${helpers.plural(unknownTokens, 'token', 'tokens')}`} className={`d-flex align-items-center icon-wrapper ${opened ? 'justify-content-start' : 'justify-content-center'}`} onClick={unknownClicked}>
        <div className="unknown-symbol d-flex flex-row align-items-center justify-content-center">{unknownTokens}</div>
        {opened && <span className='ellipsis'>Unknown {helpers.plural(unknownTokens, 'token', 'tokens')}</span>}
      </div>
    );
  };

  return (
    <div className={`d-flex flex-column align-items-center justify-content-between token-bar ${opened ? 'opened' : 'closed'}`}>
      <div className='d-flex flex-column align-items-center justify-content-between w-100 first-child'>
        <div className='header d-flex align-items-center justify-content-center w-100' onClick={toggleExpand}>
          {opened ? renderExpandedHeader() : <i className='fa fa-chevron-right' title='Expand bar'></i>}
        </div>
        <div className='body'>
          {renderTokens()}
          {unknownTokens > 0 ? renderUnknownTokens() : null}
        </div>
      </div>
      <div className='footer d-flex align-items-center justify-content-center flex-column'>
        <div className={`d-flex align-items-center icon-wrapper ${opened ? 'justify-content-start' : 'justify-content-center'}`} onClick={lockWallet}>
          <i className='fa fa-lock token-icon' title={t`Lock wallet`}></i>
          {opened && <span className='ellipsis'>{t`Lock wallet`}</span>}
        </div>
        <div className={`d-flex align-items-center icon-wrapper ${opened ? 'justify-content-start' : 'justify-content-center'}`} onClick={goToSettings}>
          <i className='fa fa-cog token-icon' title={t`Settings`}></i>
          {opened && <span className='ellipsis'>{t`Settings`}</span>}
        </div>
      </div>
    </div>
  );

};<|MERGE_RESOLUTION|>--- conflicted
+++ resolved
@@ -35,11 +35,8 @@
   const selectedToken = useSelector((state) => state.selectedToken);
   const tokensBalance = useSelector((state) => state.tokensBalance);
   const tokenMetadata = useSelector((state) => state.tokenMetadata);
-<<<<<<< HEAD
   const decimalPlaces = useSelector((state) => state.serverInfo.decimalPlaces);
-=======
   const networkTokens = useSelector((state) => state.serverInfo.customTokens);
->>>>>>> bfd5b87d
 
   // If the current route is not in the whitelist, we should not render the tokenbar
   if (ROUTE_WHITELIST.indexOf(location.pathname) < 0) {
