/**
 * Copyright (c) Hathor Labs and its affiliates.
 *
 * This source code is licensed under the MIT license found in the
 * LICENSE file in the root directory of this source tree.
 */

import React from 'react';
import { t } from 'ttag';
import { connect } from "react-redux";
import { selectToken } from '../actions/index';
import hathorLib from '@hathor/wallet-lib';
import helpers from '../utils/helpers';
import wallet from "../utils/wallet";


const mapStateToProps = (state) => {
  return {
    registeredTokens: state.tokens,
    allTokens: state.allTokens,
    selectedToken: state.selectedToken,
    tokensBalance: state.tokensBalance,
    tokenMetadata: state.tokenMetadata,
  };
};


const mapDispatchToProps = dispatch => {
  return {
    selectToken: data => dispatch(selectToken(data)),
  };
};


/**
 * Component that shows the left bar of tokens
 *
 * @memberof Components
 */
class TokenBar extends React.Component {
  constructor(props) {
    super(props);

    /**
     * opened {boolean} If bar is opened or not (default is false)
     * selected {string} Symbol of the selected token (default is 'HTR')
     */
    this.state = {
      opened: false,
      selected: 'HTR',
    }
  }

  /**
   * Get quantity of unknown tokens comparing allTokens and registeredTokens in redux
   *
   * @return {number} Quantity of unknown tokens
   */
  getUnknownTokens = (hideZeroBalance) => {
    const unknownTokens = wallet.fetchUnknownTokens({
      allTokens: this.props.allTokens,
      registeredTokens: this.props.registeredTokens,
      tokensBalance: this.props.tokensBalance,
      hideZeroBalance,
    })

    return unknownTokens.length;
  }

  /**
   * Called when user clicked to expand bar
   */
  toggleExpand = () => {
    this.setState({ opened: !this.state.opened });
  }

  /**
   * Called when user selects another token
   *
   * @param {string} uid UID of token user selected
   */
  tokenSelected = (uid) => {
    this.props.selectToken(uid);
  }

  /**
   * Called when user clicks to lock wallet, then redirects to locked screen
   */
  lockWallet = () => {
    hathorLib.wallet.lock();
    this.props.history.push('/locked/');
  }

  /**
   * Called when user clicks to go to settings, then redirects to settings screen
   */
  goToSettings = () => {
    this.props.history.push('/settings/');
  }

  /**
   * Gets the balance of one token
   *
   * @param {string} uid UID to get balance from
   * @return {number} Total token balance
   */
  getTokenBalance = (uid) => {
    const balance = this.props.tokensBalance[uid];
    let total = 0;
    if (balance) {
      // If we don't have any transaction for the token, balance will be undefined
      total = balance.available + balance.locked;
    }

    return total;
  }

  /**
   * Gets the balance of one token formatted for exhibition
   *
   * @param {string} uid UID to get balance from
   * @return {string} String formatted balance, ready for exhibition
   */
  getTokenBalanceFormatted = (uid) => {
    const total = this.getTokenBalance(uid);

    // Formatting to string for exhibition
    const isNFT = helpers.isTokenNFT(uid, this.props.tokenMetadata);
    return helpers.renderValue(total, isNFT);
  }

  /**
   * Called when user clicks in the unknown tokens number, then redirects to unknown tokens screen
   */
  unknownClicked = () => {
    this.props.history.push('/unknown_tokens/');
  }

  render() {
    const shouldHideZeroBalanceTokens = wallet.areZeroBalanceTokensHidden();
    const unknownTokens = this.getUnknownTokens(shouldHideZeroBalanceTokens);

    const renderTokens = () => {
      const registeredTokens = wallet.fetchRegisteredTokens({
        allTokens: this.props.allTokens,
        registeredTokens: this.props.registeredTokens,
        tokensBalance: this.props.tokensBalance,
        hideZeroBalance: shouldHideZeroBalanceTokens,
      })

      return registeredTokens.map((token) => {
        const tokenUid = token.uid;
<<<<<<< HEAD
=======
        const isTokenHTR = tokenUid === hathorLib.constants.HATHOR_TOKEN_CONFIG.uid;
        const totalBalance = this.getTokenBalance(tokenUid);

        // Skip every token without balance, except HTR, if the hiding flag is active
        if (shouldHideZeroBalanceTokens && !isTokenHTR && totalBalance === 0) {
          return;
        }
>>>>>>> 763fb852

        return (
          <div key={tokenUid} className={`token-wrapper ${tokenUid === this.props.selectedToken ? 'selected' : ''}`} onClick={(e) => {this.tokenSelected(tokenUid)}}>
            <span className='ellipsis'>{token.symbol} {this.state.opened && ` | ${(this.getTokenBalanceFormatted(tokenUid))}`}</span>
          </div>
        )
      });
    }

    const renderExpandedHeader = () => {
      return (
        <div className='d-flex align-items-center justify-content-between flex-row w-100'>
          <span>{t`Tokens`}</span>
          <i className='fa fa-chevron-left' title='Close bar'></i>
        </div>
      )
    }

    const renderUnknownTokens = () => {
      return (
        <div title={`${unknownTokens} unknown ${hathorLib.helpers.plural(unknownTokens, 'token', 'tokens')}`} className={`d-flex align-items-center icon-wrapper ${this.state.opened ? 'justify-content-start' : 'justify-content-center'}`} onClick={this.unknownClicked}>
          <div className="unknown-symbol d-flex flex-row align-items-center justify-content-center">{unknownTokens}</div>
          {this.state.opened && <span className='ellipsis'>Unknown {hathorLib.helpers.plural(unknownTokens, 'token', 'tokens')}</span>}
        </div>
      );
    }

    return (
      <div className={`d-flex flex-column align-items-center justify-content-between token-bar ${this.state.opened ? 'opened' : 'closed'}`}>
        <div className='d-flex flex-column align-items-center justify-content-between w-100'>
          <div className='header d-flex align-items-center justify-content-center w-100' onClick={this.toggleExpand}>
            {this.state.opened ? renderExpandedHeader() : <i className='fa fa-chevron-right' title='Expand bar'></i>}
          </div>
          <div className='body'>
            {renderTokens()}
            {unknownTokens > 0 ? renderUnknownTokens() : null}
          </div>
        </div>
        <div className='footer d-flex align-items-center justify-content-center flex-column'>
          <div className={`d-flex align-items-center icon-wrapper ${this.state.opened ? 'justify-content-start' : 'justify-content-center'}`} onClick={this.lockWallet}>
            <i className='fa fa-lock token-icon' title={t`Lock wallet`}></i>
            {this.state.opened && <span className='ellipsis'>{t`Lock wallet`}</span>}
          </div>
          <div className={`d-flex align-items-center icon-wrapper ${this.state.opened ? 'justify-content-start' : 'justify-content-center'}`} onClick={this.goToSettings}>
            <i className='fa fa-cog token-icon' title={t`Settings`}></i>
            {this.state.opened && <span className='ellipsis'>{t`Settings`}</span>}
          </div>
        </div>
      </div>
    );
  }
}

export default connect(mapStateToProps, mapDispatchToProps)(TokenBar);<|MERGE_RESOLUTION|>--- conflicted
+++ resolved
@@ -150,16 +150,6 @@
 
       return registeredTokens.map((token) => {
         const tokenUid = token.uid;
-<<<<<<< HEAD
-=======
-        const isTokenHTR = tokenUid === hathorLib.constants.HATHOR_TOKEN_CONFIG.uid;
-        const totalBalance = this.getTokenBalance(tokenUid);
-
-        // Skip every token without balance, except HTR, if the hiding flag is active
-        if (shouldHideZeroBalanceTokens && !isTokenHTR && totalBalance === 0) {
-          return;
-        }
->>>>>>> 763fb852
 
         return (
           <div key={tokenUid} className={`token-wrapper ${tokenUid === this.props.selectedToken ? 'selected' : ''}`} onClick={(e) => {this.tokenSelected(tokenUid)}}>
