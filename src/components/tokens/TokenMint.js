/**
 * Copyright (c) Hathor Labs and its affiliates.
 *
 * This source code is licensed under the MIT license found in the
 * LICENSE file in the root directory of this source tree.
 */

import React from 'react';
import { t } from 'ttag';
import $ from 'jquery';
import hathorLib from '@hathor/wallet-lib';
import TokenAction from './TokenAction';
import tokens from '../../utils/tokens';
import wallet from '../../utils/wallet';


/**
 * Component that renders the mint form in the token detail screen
 *
 * @memberof Components
 */
class TokenMint extends React.Component {
  constructor(props) {
    super(props);

    // Reference to create another mint checkbox
    this.createAnother = React.createRef();
    // Reference to choose address automatically checkbox
    this.chooseAddress = React.createRef();
    // Reference to address input
    this.address = React.createRef();
    // Reference to address input wrapper (to show/hide it)
    this.addressWrapper = React.createRef();

    /**
     * amount {number} Amount of tokens to create
     */
    this.state = { amount: null };
  }

  /**
   * Return the amount value to be minted
   */
  getAmountValue = () => {
    return this.state.amount*(10**hathorLib.constants.DECIMAL_PLACES);
  }

  /**
   * Prepare transaction to execute mint method after form validation
   *
   * @param {string} pin PIN user wrote on modal
   *
   * @return {Object} In case of success, an object with {success: true, sendTransaction, promise}, where sendTransaction is a
   * SendTransaction object that emit events while the tx is being sent and promise resolves when the sending is done
   * In case of error, an object with {success: false, message}
   */
<<<<<<< HEAD
  prepareSendTransaction = (pin) => {
    const amountValue = this.getAmountValue();
=======
  executeMint = (pin) => {
    const amountValue = wallet.decimalToInteger(this.state.amount);
>>>>>>> 87cb0784
    const output = this.props.mintOutputs[0];
    const address = this.chooseAddress.current.checked ? hathorLib.wallet.getAddressToUse() : this.address.current.value;
    return hathorLib.tokens.mintTokens(
      {tx_id: output.tx_id, index: output.index, address: output.decoded.address},
      this.props.token.uid,
      address,
      amountValue,
      null,
      pin,
      {
        createAnotherMint: this.createAnother.current.checked
      }
    );
  }

  /**
   * Return a message to be shown in case of success
   */
  getSuccessMessage = () => {
    const prettyAmountValue = hathorLib.helpers.prettyValue(this.getAmountValue());
    return t`${prettyAmountValue} ${this.props.token.symbol} minted!`;
  }

  /**
   * Method executed after user clicks on mint button. Validates the form.
   *
   * @return {string} Error message, in case of form invalid. Nothing, otherwise.
   */
  mint = () => {
    if (this.chooseAddress.current.checked === false && this.address.current.value === '') {
      return t`Address is required when not selected automatically`;
    }
  }

  /**
   * Shows/hides address field depending on the checkbox click
   *
   * @param {Object} e Event for the address checkbox input change
   */
  handleCheckboxAddress = (e) => {
    const value = e.target.checked;
    if (value) {
      $(this.addressWrapper.current).hide(400);
    } else {
      $(this.addressWrapper.current).show(400);
    }
  }

  /**
   * Handles amount input change
   */
  onAmountChange = (e) => {
    this.setState({amount: e.target.value});
  }

  render() {
    const renderMintAddress = () => {
      return (
        <div className="d-flex flex-row align-items-center justify-content-start col-12 mb-3">
          <div className="d-flex flex-row align-items-center address-checkbox">
            <div className="form-check">
              <input className="form-check-input" type="checkbox" ref={this.chooseAddress} id="autoselectAddress" defaultChecked={true} onChange={this.handleCheckboxAddress} />
              <label className="form-check-label" htmlFor="autoselectAddress">
                {t`Automatically select address to receive new tokens`}
              </label>
            </div>
          </div>
          <div className="form-group col-6" ref={this.addressWrapper} style={{display: 'none'}}>
            <label>Destination address</label>
            <input ref={this.address} type="text" placeholder={t`Address`} className="form-control" />
          </div>
        </div>
      );
    }

    const renderForm = () => {
      return (
        <div>
          <div className="row">
            <div className="form-group col-3">
              <label>Amount</label>
              <input
               required
               type="number"
               className="form-control"
               onChange={this.onAmountChange}
               value={this.state.amount || ''}
               step={hathorLib.helpers.prettyValue(1)}
               min={hathorLib.helpers.prettyValue(1)}
               placeholder={hathorLib.helpers.prettyValue(0)}
              />
            </div>
            {renderMintAddress()}
          </div>
          <div className="form-group d-flex flex-row align-items-center">
            <div className="form-check">
              <input className="form-check-input" type="checkbox" ref={this.createAnother} id="keepMint" defaultChecked={true} />
              <label className="form-check-label" htmlFor="keepMint">
                {t`Create another mint output for you?`}
              </label>
              <p className="subtitle">{t`Leave it checked unless you know what you are doing`}</p>
            </div>
          </div>
        </div>
      )
    }

    return (
      <TokenAction
       renderForm={renderForm}
       title={t`Mint tokens`}
       subtitle={`A deposit of ${hathorLib.tokens.getDepositPercentage() * 100}% in HTR of the mint amount is required`}
       deposit={`Deposit: ${tokens.getDepositAmount(this.state.amount)} HTR (${hathorLib.helpers.prettyValue(this.props.htrBalance)} HTR available)`}
       buttonName={t`Go`}
       validateForm={this.mint}
       getSuccessMessage={this.getSuccessMessage}
       prepareSendTransaction={this.prepareSendTransaction}
       modalTitle={t`Minting tokens`}
       {...this.props}
      />
    )
  }
}

export default TokenMint;<|MERGE_RESOLUTION|>--- conflicted
+++ resolved
@@ -39,13 +39,6 @@
   }
 
   /**
-   * Return the amount value to be minted
-   */
-  getAmountValue = () => {
-    return this.state.amount*(10**hathorLib.constants.DECIMAL_PLACES);
-  }
-
-  /**
    * Prepare transaction to execute mint method after form validation
    *
    * @param {string} pin PIN user wrote on modal
@@ -54,13 +47,8 @@
    * SendTransaction object that emit events while the tx is being sent and promise resolves when the sending is done
    * In case of error, an object with {success: false, message}
    */
-<<<<<<< HEAD
   prepareSendTransaction = (pin) => {
-    const amountValue = this.getAmountValue();
-=======
-  executeMint = (pin) => {
     const amountValue = wallet.decimalToInteger(this.state.amount);
->>>>>>> 87cb0784
     const output = this.props.mintOutputs[0];
     const address = this.chooseAddress.current.checked ? hathorLib.wallet.getAddressToUse() : this.address.current.value;
     return hathorLib.tokens.mintTokens(
@@ -80,7 +68,7 @@
    * Return a message to be shown in case of success
    */
   getSuccessMessage = () => {
-    const prettyAmountValue = hathorLib.helpers.prettyValue(this.getAmountValue());
+    const prettyAmountValue = hathorLib.helpers.prettyValue(wallet.decimalToInteger(this.state.amount));
     return t`${prettyAmountValue} ${this.props.token.symbol} minted!`;
   }
 
