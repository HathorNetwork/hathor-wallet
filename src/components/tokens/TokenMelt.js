--- conflicted
+++ resolved
@@ -28,13 +28,6 @@
   }
 
   /**
-   * Return the amount value to be melted
-   */
-  getAmountValue = () => {
-    return this.amount.current.value*(10**hathorLib.constants.DECIMAL_PLACES);
-  }
-
-  /**
    * Prepare transaction to execute melt method after form validation
    *
    * @param {string} pin PIN user wrote on modal
@@ -43,13 +36,8 @@
    * SendTransaction object that emit events while the tx is being sent and promise resolves when the sending is done
    * In case of error, an object with {success: false, message}
    */
-<<<<<<< HEAD
   prepareSendTransaction = (pin) => {
-    const amountValue = this.getAmountValue();
-=======
-  executeMelt = (pin) => {
     const amountValue = wallet.decimalToInteger(this.amount.current.value);
->>>>>>> 87cb0784
     const output = this.props.meltOutputs[0];
     return hathorLib.tokens.meltTokens(
       {tx_id: output.tx_id, index: output.index, address: output.decoded.address},
@@ -64,7 +52,7 @@
    * Return a message to be shown in case of success
    */
   getSuccessMessage = () => {
-    const prettyAmountValue = hathorLib.helpers.prettyValue(this.getAmountValue());
+    const prettyAmountValue = hathorLib.helpers.prettyValue(wallet.decimalToInteger(this.amount.current.value));
     return t`${prettyAmountValue} ${this.props.token.symbol} melted!`;
   }
 
