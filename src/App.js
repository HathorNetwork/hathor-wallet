--- conflicted
+++ resolved
@@ -5,13 +5,8 @@
  * LICENSE file in the root directory of this source tree.
  */
 
-<<<<<<< HEAD
-import React, { useEffect, useState } from 'react';
+import React, { useEffect, useState, useContext } from 'react';
 import { Navigate, Route, Routes, useLocation, useNavigate } from 'react-router-dom';
-=======
-import React, { useEffect, useState, useContext } from 'react';
-import { Redirect, Route, Switch, useHistory, useRouteMatch } from 'react-router-dom';
->>>>>>> abb4da2d
 import Wallet from './screens/Wallet';
 import SendTokens from './screens/SendTokens';
 import CreateToken from './screens/CreateToken';
@@ -72,12 +67,8 @@
     };
   });
   const dispatch = useDispatch();
-<<<<<<< HEAD
   const navigate = useNavigate();
-=======
-  const history = useHistory();
   const context = useContext(GlobalModalContext);
->>>>>>> abb4da2d
 
   // Monitors when Ledger device loses connection or the app is closed
   useEffect(() => {
