--- conflicted
+++ resolved
@@ -28,14 +28,9 @@
 const mapStateToProps = (state) => {
   return {
     useWalletService: state.useWalletService,
-<<<<<<< HEAD
-  }
-}
-=======
     registeredTokens: state.tokens,
   };
 };
->>>>>>> 42e7bab0
 
 /**
  * Settings screen
@@ -114,7 +109,6 @@
   }
 
   /**
-<<<<<<< HEAD
    * Go to change wallet
    */
   handleChangeWallet = () => {
@@ -141,7 +135,9 @@
       }
     });
     $('#confirmModal').modal('show');
-=======
+  }
+
+  /*
    * When user clicks Export Registered Tokens button, then we save all config strings in a txt file
    */
   exportTokens = () => {
@@ -168,7 +164,6 @@
     document.body.appendChild(element);
     element.click();
     element.remove();
->>>>>>> 42e7bab0
   }
 
   /**
