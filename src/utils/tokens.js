--- conflicted
+++ resolved
@@ -123,21 +123,14 @@
    * Returns the token signatures on storage
    * This is only used for hw wallets.
    *
-<<<<<<< HEAD
-=======
    * @return {Object} Map of token uid to signatures
    *
->>>>>>> 8c641689
    * @memberof Tokens
    * @inner
    */
   getTokenSignatures() {
     const tokenSignatures = hathorLib.storage.getItem('wallet:token:signatures');
     if (!tokenSignatures) return {};
-<<<<<<< HEAD
-    // if (tokenSignatures === null) return {};
-=======
->>>>>>> 8c641689
     return tokenSignatures;
   },
 
@@ -145,13 +138,8 @@
    * Add a token signature to storage, overwriting if exists
    * This is only used for hw wallets.
    *
-<<<<<<< HEAD
-   * @param {string} uid hex value of the token uid
-   * @param {string} signature hex value of the signature
-=======
    * @param {string} hex value of token uid
    * @param {string} hex value of signature
->>>>>>> 8c641689
    *
    * @memberof Tokens
    * @inner
@@ -161,7 +149,6 @@
     tokenSignatures[uid] = signature;
     hathorLib.storage.setItem('wallet:token:signatures', tokenSignatures);
   },
-<<<<<<< HEAD
 
   /**
    * Overwrite token signatures, deleting all of them.
@@ -188,8 +175,6 @@
     delete tokenSignatures[uid];
     hathorLib.storage.setItem('wallet:token:signatures', tokenSignatures);
   },
-=======
->>>>>>> 8c641689
 }
 
 export default tokens;