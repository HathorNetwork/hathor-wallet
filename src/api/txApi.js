import createRequestInstance from './axiosInstance';

/*
 * Api calls for transaction
 *
 * @namespace TransactionApi
 */

const txApi = {
  getTransactionBase(data, resolve) {
    return createRequestInstance(resolve).get(`transaction`, {params: data}).then((res) => {
      resolve(res.data);
    }, (res) => {
      return Promise.reject(res);
    });
  },

  getTransactions(type, count, timestamp, hash, page, resolve) {
    /*
     type: 'block' or 'tx' -> if we are getting txs or blocks
     count: int -> how many objects we want
     timestamp (optional): int -> timestamp reference for the pagination (works together with 'page' parameter)
     hash (optional): str -> hash reference for the pagination (works together with 'page' parameter)
     page (optional): 'previous' or 'next' -> if 'previous', we get the objects before the hash reference
                                   if 'next', we get the objects after the hash reference
    */
    const data = {type, count};
    if (hash) {
      data['hash'] = hash;
      data['timestamp'] = timestamp;
      data['page'] = page;
    }
    return this.getTransactionBase(data, resolve);
  },

  getTransaction(id, resolve) {
    const data = {id};
    return this.getTransactionBase(data, resolve);
  },

  /*
   * Call api to get confirmation data of a tx
   *
   * @params {string} id Transaction hash in hex
   * @params {function} resolve Method to be called after response arrives
   *
   * @return {Promise}
   * @memberof TransactionApi
   * @inner
   */
  getConfirmationData(id, resolve) {
    const data = {id};
    return createRequestInstance(resolve).get(`transaction_acc_weight`, {params: data}).then((res) => {
      resolve(res.data);
    }, (res) => {
      return Promise.reject(res);
    });
  },

<<<<<<< HEAD
  pushTx(txHex, resolve) {
    const postData = {tx_hex: txHex};
    return createRequestInstance(resolve).post('push_tx', postData).then((res) => {
      resolve(res.data)
=======
  decodeTx(hex_tx, resolve) {
    const data = {hex_tx}
    return createRequestInstance(resolve).get(`decode_tx`, {params: data}).then((res) => {
      resolve(res.data);
    }, (res) => {
      return Promise.reject(res);
    });
  },

  pushTx(hex_tx, force, resolve) {
    const data = {hex_tx, force}
    return createRequestInstance(resolve).get(`push_tx`, {params: data}).then((res) => {
      resolve(res.data);
    }, (res) => {
      return Promise.reject(res);
    });
  },

  getDashboardTx(block, tx, resolve) {
    const data = {block, tx}
    return createRequestInstance(resolve).get(`dashboard_tx`, {params: data}).then((res) => {
      resolve(res.data);
>>>>>>> a4dc957e
    }, (res) => {
      return Promise.reject(res);
    });
  },
};

export default txApi;<|MERGE_RESOLUTION|>--- conflicted
+++ resolved
@@ -57,12 +57,6 @@
     });
   },
 
-<<<<<<< HEAD
-  pushTx(txHex, resolve) {
-    const postData = {tx_hex: txHex};
-    return createRequestInstance(resolve).post('push_tx', postData).then((res) => {
-      resolve(res.data)
-=======
   decodeTx(hex_tx, resolve) {
     const data = {hex_tx}
     return createRequestInstance(resolve).get(`decode_tx`, {params: data}).then((res) => {
@@ -85,7 +79,6 @@
     const data = {block, tx}
     return createRequestInstance(resolve).get(`dashboard_tx`, {params: data}).then((res) => {
       resolve(res.data);
->>>>>>> a4dc957e
     }, (res) => {
       return Promise.reject(res);
     });
